--- conflicted
+++ resolved
@@ -4,11 +4,7 @@
 
 <head>
   <meta http-equiv="Content-Type" content="text/html; charset=UTF-8">
-<<<<<<< HEAD
-  <title>LCOV - 80ba08a3895ece11ffdc0615e2a6f53de411ae19 - src/AH/Error/Error.hpp</title>
-=======
-  <title>LCOV - 62f9b31690cd326528909dc900cfda9ba79bd101 - src/AH/Error/Error.hpp</title>
->>>>>>> c8d7535e
+  <title>LCOV - d0de365697a9d6a8331c32c0388c9e38aa541a32 - src/AH/Error/Error.hpp</title>
   <link rel="stylesheet" type="text/css" href="../../../gcov.css">
 </head>
 
@@ -32,11 +28,7 @@
           </tr>
           <tr>
             <td class="headerItem">Test:</td>
-<<<<<<< HEAD
-            <td class="headerValue">80ba08a3895ece11ffdc0615e2a6f53de411ae19</td>
-=======
-            <td class="headerValue">62f9b31690cd326528909dc900cfda9ba79bd101</td>
->>>>>>> c8d7535e
+            <td class="headerValue">d0de365697a9d6a8331c32c0388c9e38aa541a32</td>
             <td></td>
             <td class="headerItem">Lines:</td>
             <td class="headerCovTableEntry">5</td>
@@ -45,11 +37,7 @@
           </tr>
           <tr>
             <td class="headerItem">Date:</td>
-<<<<<<< HEAD
-            <td class="headerValue">2019-11-21 23:16:59</td>
-=======
-            <td class="headerValue">2019-11-27 22:46:21</td>
->>>>>>> c8d7535e
+            <td class="headerValue">2019-11-28 01:24:59</td>
             <td></td>
             <td class="headerItem">Functions:</td>
             <td class="headerCovTableEntry">4</td>
@@ -149,52 +137,17 @@
 <a name="67"><span class="lineNum">      67 </span>            : </a>
 <a name="68"><span class="lineNum">      68 </span>            : #else // ----------------------------------------------------------------- TESTS</a>
 <a name="69"><span class="lineNum">      69 </span>            : </a>
-<<<<<<< HEAD
-<a name="70"><span class="lineNum">      70 </span>            : BEGIN_AH_NAMESPACE</a>
-<a name="71"><span class="lineNum">      71 </span>            : </a>
-<a name="72"><span class="lineNum">      72 </span><span class="lineCov">         15 : class ErrorException : public std::exception {</span></a>
-<a name="73"><span class="lineNum">      73 </span>            :   public:</a>
-<a name="74"><span class="lineNum">      74 </span><span class="lineCov">         15 :     ErrorException(const std::string message, int errorCode)</span></a>
-<a name="75"><span class="lineNum">      75 </span><span class="lineCov">         30 :         : message(std::move(message)), errorCode(errorCode) {}</span></a>
-<a name="76"><span class="lineNum">      76 </span><span class="lineCov">          1 :     const char *what() const throw() override { return message.c_str(); }</span></a>
-<a name="77"><span class="lineNum">      77 </span><span class="lineCov">         11 :     int getErrorCode() const { return errorCode; }</span></a>
-<a name="78"><span class="lineNum">      78 </span>            : </a>
-<a name="79"><span class="lineNum">      79 </span>            :   private:</a>
-<a name="80"><span class="lineNum">      80 </span>            :     const std::string message;</a>
-<a name="81"><span class="lineNum">      81 </span>            :     const int errorCode;</a>
-<a name="82"><span class="lineNum">      82 </span>            : };</a>
-<a name="83"><span class="lineNum">      83 </span>            : </a>
-<a name="84"><span class="lineNum">      84 </span>            : END_AH_NAMESPACE</a>
-<a name="85"><span class="lineNum">      85 </span>            : </a>
-<a name="86"><span class="lineNum">      86 </span>            : #define ERROR(msg, errc)                                                       \</a>
-<a name="87"><span class="lineNum">      87 </span>            :     do {                                                                       \</a>
-<a name="88"><span class="lineNum">      88 </span>            :         USING_AH_NAMESPACE;                                                    \</a>
-<a name="89"><span class="lineNum">      89 </span>            :         std::ostringstream s;                                                  \</a>
-<a name="90"><span class="lineNum">      90 </span>            :         s &lt;&lt; DEBUG_FUNC_LOCATION &lt;&lt; msg;                                       \</a>
-<a name="91"><span class="lineNum">      91 </span>            :         throw ErrorException(s.str(), errc);                                   \</a>
-<a name="92"><span class="lineNum">      92 </span>            :     } while (0)</a>
-<a name="93"><span class="lineNum">      93 </span>            : </a>
-<a name="94"><span class="lineNum">      94 </span>            : #define FATAL_ERROR(msg, errc)                                                 \</a>
-<a name="95"><span class="lineNum">      95 </span>            :     do {                                                                       \</a>
-<a name="96"><span class="lineNum">      96 </span>            :         USING_AH_NAMESPACE;                                                    \</a>
-<a name="97"><span class="lineNum">      97 </span>            :         std::ostringstream s;                                                  \</a>
-<a name="98"><span class="lineNum">      98 </span>            :         s &lt;&lt; DEBUG_FUNC_LOCATION &lt;&lt; msg;                                       \</a>
-<a name="99"><span class="lineNum">      99 </span>            :         throw ErrorException(s.str(), errc);                                   \</a>
-<a name="100"><span class="lineNum">     100 </span>            :     } while (0)</a>
-<a name="101"><span class="lineNum">     101 </span>            : </a>
-<a name="102"><span class="lineNum">     102 </span>            : #endif</a>
-=======
 <a name="70"><span class="lineNum">      70 </span>            : #include &lt;exception&gt;</a>
 <a name="71"><span class="lineNum">      71 </span>            : #include &lt;sstream&gt;</a>
 <a name="72"><span class="lineNum">      72 </span>            : </a>
 <a name="73"><span class="lineNum">      73 </span>            : BEGIN_AH_NAMESPACE</a>
 <a name="74"><span class="lineNum">      74 </span>            : </a>
-<a name="75"><span class="lineNum">      75 </span><span class="lineCov">         12 : class ErrorException : public std::exception {</span></a>
+<a name="75"><span class="lineNum">      75 </span><span class="lineCov">         17 : class ErrorException : public std::exception {</span></a>
 <a name="76"><span class="lineNum">      76 </span>            :   public:</a>
-<a name="77"><span class="lineNum">      77 </span><span class="lineCov">         12 :     ErrorException(const std::string message, int errorCode)</span></a>
-<a name="78"><span class="lineNum">      78 </span><span class="lineCov">         24 :         : message(std::move(message)), errorCode(errorCode) {}</span></a>
+<a name="77"><span class="lineNum">      77 </span><span class="lineCov">         17 :     ErrorException(const std::string message, int errorCode)</span></a>
+<a name="78"><span class="lineNum">      78 </span><span class="lineCov">         34 :         : message(std::move(message)), errorCode(errorCode) {}</span></a>
 <a name="79"><span class="lineNum">      79 </span><span class="lineCov">          1 :     const char *what() const throw() override { return message.c_str(); }</span></a>
-<a name="80"><span class="lineNum">      80 </span><span class="lineCov">          6 :     int getErrorCode() const { return errorCode; }</span></a>
+<a name="80"><span class="lineNum">      80 </span><span class="lineCov">         11 :     int getErrorCode() const { return errorCode; }</span></a>
 <a name="81"><span class="lineNum">      81 </span>            : </a>
 <a name="82"><span class="lineNum">      82 </span>            :   private:</a>
 <a name="83"><span class="lineNum">      83 </span>            :     const std::string message;</a>
@@ -222,7 +175,6 @@
 <a name="105"><span class="lineNum">     105 </span>            : #endif</a>
 <a name="106"><span class="lineNum">     106 </span>            : </a>
 <a name="107"><span class="lineNum">     107 </span>            : AH_DIAGNOSTIC_POP()</a>
->>>>>>> c8d7535e
 </pre>
       </td>
     </tr>
