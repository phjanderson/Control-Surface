--- conflicted
+++ resolved
@@ -4,11 +4,7 @@
 
 <head>
   <meta http-equiv="Content-Type" content="text/html; charset=UTF-8">
-<<<<<<< HEAD
-  <title>LCOV - fbe9044aefc8963d49222b6ab7f053652324d2ea - src/AH/Hardware</title>
-=======
-  <title>LCOV - 1238ca8ca4ab5458c886ba227774c4324e608a0a - src/AH/Hardware</title>
->>>>>>> 50954c0a
+  <title>LCOV - f5c00d6a3c9802ff84e3af70ff3ef03d38fdfafb - src/AH/Hardware</title>
   <link rel="stylesheet" type="text/css" href="../../../gcov.css">
 </head>
 
@@ -32,11 +28,7 @@
           </tr>
           <tr>
             <td class="headerItem">Test:</td>
-<<<<<<< HEAD
-            <td class="headerValue">fbe9044aefc8963d49222b6ab7f053652324d2ea</td>
-=======
-            <td class="headerValue">1238ca8ca4ab5458c886ba227774c4324e608a0a</td>
->>>>>>> 50954c0a
+            <td class="headerValue">f5c00d6a3c9802ff84e3af70ff3ef03d38fdfafb</td>
             <td></td>
             <td class="headerItem">Lines:</td>
             <td class="headerCovTableEntry">131</td>
@@ -45,11 +37,7 @@
           </tr>
           <tr>
             <td class="headerItem">Date:</td>
-<<<<<<< HEAD
-            <td class="headerValue">2019-11-15 22:40:54</td>
-=======
-            <td class="headerValue">2019-11-15 23:53:08</td>
->>>>>>> 50954c0a
+            <td class="headerValue">2019-11-16 00:40:42</td>
             <td></td>
             <td class="headerItem">Functions:</td>
             <td class="headerCovTableEntry">44</td>
@@ -91,7 +79,6 @@
       <td class="tableHead" colspan=2>Functions <span class="tableHeadSort"><img src="../../../glass.png" width=10 height=14 alt="Sort by function coverage" title="Sort by function coverage" border=0></span></td>
     </tr>
     <tr>
-<<<<<<< HEAD
       <td class="coverFile"><a href="ButtonMatrix.hpp.gcov.html">ButtonMatrix.hpp</a></td>
       <td class="coverBar" align="center">
         <table border=0 cellspacing=0 cellpadding=1><tr><td class="coverBarOutline"><img src="../../../emerald.png" width=100 height=10 alt="100.0%"></td></tr></table>
@@ -122,35 +109,34 @@
       <td class="coverNumHi">18 / 19</td>
     </tr>
     <tr>
+      <td class="coverFile"><a href="IncrementDecrementButtons.cpp.gcov.html">IncrementDecrementButtons.cpp</a></td>
+      <td class="coverBar" align="center">
+        <table border=0 cellspacing=0 cellpadding=1><tr><td class="coverBarOutline"><img src="../../../ruby.png" width=43 height=10 alt="42.9%"><img src="../../../snow.png" width=57 height=10 alt="42.9%"></td></tr></table>
+      </td>
+      <td class="coverPerLo">42.9&nbsp;%</td>
+      <td class="coverNumLo">18 / 42</td>
+      <td class="coverPerHi">100.0&nbsp;%</td>
+      <td class="coverNumHi">1 / 1</td>
+    </tr>
+    <tr>
       <td class="coverFile"><a href="IncrementButton.cpp.gcov.html">IncrementButton.cpp</a></td>
-=======
-      <td class="coverFile"><a href="IncrementDecrementButtons.cpp.gcov.html">IncrementDecrementButtons.cpp</a></td>
->>>>>>> 50954c0a
       <td class="coverBar" align="center">
         <table border=0 cellspacing=0 cellpadding=1><tr><td class="coverBarOutline"><img src="../../../ruby.png" width=53 height=10 alt="52.9%"><img src="../../../snow.png" width=47 height=10 alt="52.9%"></td></tr></table>
       </td>
-<<<<<<< HEAD
       <td class="coverPerLo">52.9&nbsp;%</td>
       <td class="coverNumLo">9 / 17</td>
       <td class="coverPerHi">100.0&nbsp;%</td>
       <td class="coverNumHi">1 / 1</td>
-=======
-      <td class="coverPerLo">0.0&nbsp;%</td>
-      <td class="coverNumLo">0 / 42</td>
-      <td class="coverPerLo">0.0&nbsp;%</td>
-      <td class="coverNumLo">0 / 1</td>
->>>>>>> 50954c0a
     </tr>
     <tr>
-      <td class="coverFile"><a href="IncrementButton.cpp.gcov.html">IncrementButton.cpp</a></td>
+      <td class="coverFile"><a href="IncrementDecrementButtons.hpp.gcov.html">IncrementDecrementButtons.hpp</a></td>
       <td class="coverBar" align="center">
-        <table border=0 cellspacing=0 cellpadding=1><tr><td class="coverBarOutline"><img src="../../../ruby.png" width=43 height=10 alt="42.9%"><img src="../../../snow.png" width=57 height=10 alt="42.9%"></td></tr></table>
+        <table border=0 cellspacing=0 cellpadding=1><tr><td class="coverBarOutline"><img src="../../../emerald.png" width=100 height=10 alt="100.0%"></td></tr></table>
       </td>
-<<<<<<< HEAD
-      <td class="coverPerLo">42.9&nbsp;%</td>
-      <td class="coverNumLo">18 / 42</td>
       <td class="coverPerHi">100.0&nbsp;%</td>
-      <td class="coverNumHi">1 / 1</td>
+      <td class="coverNumHi">9 / 9</td>
+      <td class="coverPerHi">100.0&nbsp;%</td>
+      <td class="coverNumHi">3 / 3</td>
     </tr>
     <tr>
       <td class="coverFile"><a href="IncrementButton.hpp.gcov.html">IncrementButton.hpp</a></td>
@@ -161,22 +147,6 @@
       <td class="coverNumHi">5 / 5</td>
       <td class="coverPerHi">100.0&nbsp;%</td>
       <td class="coverNumHi">3 / 3</td>
-    </tr>
-    <tr>
-      <td class="coverFile"><a href="IncrementDecrementButtons.hpp.gcov.html">IncrementDecrementButtons.hpp</a></td>
-      <td class="coverBar" align="center">
-        <table border=0 cellspacing=0 cellpadding=1><tr><td class="coverBarOutline"><img src="../../../emerald.png" width=100 height=10 alt="100.0%"></td></tr></table>
-      </td>
-      <td class="coverPerHi">100.0&nbsp;%</td>
-      <td class="coverNumHi">9 / 9</td>
-      <td class="coverPerHi">100.0&nbsp;%</td>
-      <td class="coverNumHi">3 / 3</td>
-=======
-      <td class="coverPerLo">0.0&nbsp;%</td>
-      <td class="coverNumLo">0 / 17</td>
-      <td class="coverPerLo">0.0&nbsp;%</td>
-      <td class="coverNumLo">0 / 1</td>
->>>>>>> 50954c0a
     </tr>
     <tr>
       <td class="coverFile"><a href="Button.cpp.gcov.html">Button.cpp</a></td>
