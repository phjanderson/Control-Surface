--- conflicted
+++ resolved
@@ -4,11 +4,7 @@
 
 <head>
   <meta http-equiv="Content-Type" content="text/html; charset=UTF-8">
-<<<<<<< HEAD
-  <title>LCOV - 80ba08a3895ece11ffdc0615e2a6f53de411ae19 - src/AH/Containers/LinkedList.hpp - functions</title>
-=======
-  <title>LCOV - 62f9b31690cd326528909dc900cfda9ba79bd101 - src/AH/Containers/LinkedList.hpp - functions</title>
->>>>>>> c8d7535e
+  <title>LCOV - d0de365697a9d6a8331c32c0388c9e38aa541a32 - src/AH/Containers/LinkedList.hpp - functions</title>
   <link rel="stylesheet" type="text/css" href="../../../gcov.css">
 </head>
 
@@ -32,11 +28,7 @@
           </tr>
           <tr>
             <td class="headerItem">Test:</td>
-<<<<<<< HEAD
-            <td class="headerValue">80ba08a3895ece11ffdc0615e2a6f53de411ae19</td>
-=======
-            <td class="headerValue">62f9b31690cd326528909dc900cfda9ba79bd101</td>
->>>>>>> c8d7535e
+            <td class="headerValue">d0de365697a9d6a8331c32c0388c9e38aa541a32</td>
             <td></td>
             <td class="headerItem">Lines:</td>
             <td class="headerCovTableEntry">96</td>
@@ -45,11 +37,7 @@
           </tr>
           <tr>
             <td class="headerItem">Date:</td>
-<<<<<<< HEAD
-            <td class="headerValue">2019-11-21 23:16:59</td>
-=======
-            <td class="headerValue">2019-11-27 22:46:21</td>
->>>>>>> c8d7535e
+            <td class="headerValue">2019-11-28 01:24:59</td>
             <td></td>
             <td class="headerItem">Functions:</td>
             <td class="headerCovTableEntry">150</td>
@@ -88,255 +76,251 @@
               <td class="coverFnLo">0</td>
             </tr>
     <tr>
-<<<<<<< HEAD
-              <td class="coverFn"><a href="LinkedList.hpp.gcov.html#301">_ZN14DoublyLinkableIN2AH9UpdatableINS0_15NormalUpdatableEEEED0Ev</a></td>
-              <td class="coverFnLo">0</td>
-            </tr>
-    <tr>
-              <td class="coverFn"><a href="LinkedList.hpp.gcov.html#301">_ZN14DoublyLinkableIN2CS16DisplayInterfaceEED2Ev</a></td>
-              <td class="coverFnLo">0</td>
-            </tr>
-    <tr>
-              <td class="coverFn"><a href="LinkedList.hpp.gcov.html#301">_ZN14DoublyLinkableIN2CS17BankableMIDIInputILh10EEEED0Ev</a></td>
-              <td class="coverFnLo">0</td>
-            </tr>
-    <tr>
-              <td class="coverFn"><a href="LinkedList.hpp.gcov.html#301">_ZN14DoublyLinkableIN2CS17BankableMIDIInputILh2EEEED0Ev</a></td>
-              <td class="coverFnLo">0</td>
-            </tr>
-    <tr>
-              <td class="coverFn"><a href="LinkedList.hpp.gcov.html#301">_ZN14DoublyLinkableIN2CS17BankableMIDIInputILh3EEEED0Ev</a></td>
-              <td class="coverFnLo">0</td>
-            </tr>
-    <tr>
-              <td class="coverFn"><a href="LinkedList.hpp.gcov.html#301">_ZN14DoublyLinkableIN2CS18MIDIInputElementCCEED0Ev</a></td>
-              <td class="coverFnLo">0</td>
-            </tr>
-    <tr>
-              <td class="coverFn"><a href="LinkedList.hpp.gcov.html#301">_ZN14DoublyLinkableIN2CS18MIDIInputElementPCEED0Ev</a></td>
-              <td class="coverFnLo">0</td>
-            </tr>
-    <tr>
-              <td class="coverFn"><a href="LinkedList.hpp.gcov.html#301">_ZN14DoublyLinkableIN2CS20MIDIInputElementNoteEED0Ev</a></td>
-              <td class="coverFnLo">0</td>
-            </tr>
-    <tr>
-              <td class="coverFn"><a href="LinkedList.hpp.gcov.html#301">_ZN14DoublyLinkableIN2CS21MIDIInputElementSysExEED0Ev</a></td>
-              <td class="coverFnLo">0</td>
-            </tr>
-    <tr>
-              <td class="coverFn"><a href="LinkedList.hpp.gcov.html#301">_ZN14DoublyLinkableIN2CS31MIDIInputElementChannelPressureEED0Ev</a></td>
-              <td class="coverFnLo">0</td>
-            </tr>
-    <tr>
-              <td class="coverFn"><a href="LinkedList.hpp.gcov.html#46">_ZN16DoublyLinkedListIN2AH9UpdatableIN2CS10MotorFaderEEEE13node_iteratorIS4_EC2EPS4_</a></td>
-              <td class="coverFnLo">0</td>
-            </tr>
-    <tr>
-              <td class="coverFn"><a href="LinkedList.hpp.gcov.html#57">_ZN16DoublyLinkedListIN2AH9UpdatableIN2CS10MotorFaderEEEE13node_iteratorIS4_EppEv</a></td>
-              <td class="coverFnLo">0</td>
-            </tr>
-    <tr>
-              <td class="coverFn"><a href="LinkedList.hpp.gcov.html#27">_ZN16DoublyLinkedListIN2AH9UpdatableIN2CS10MotorFaderEEEE18node_iterator_baseIS4_EC2EPS4_</a></td>
-              <td class="coverFnLo">0</td>
-            </tr>
-    <tr>
-              <td class="coverFn"><a href="LinkedList.hpp.gcov.html#268">_ZN16DoublyLinkedListIN2AH9UpdatableIN2CS10MotorFaderEEEE3endEv</a></td>
-              <td class="coverFnLo">0</td>
-            </tr>
-    <tr>
-              <td class="coverFn"><a href="LinkedList.hpp.gcov.html#267">_ZN16DoublyLinkedListIN2AH9UpdatableIN2CS10MotorFaderEEEE5beginEv</a></td>
-              <td class="coverFnLo">0</td>
-            </tr>
-    <tr>
-              <td class="coverFn"><a href="LinkedList.hpp.gcov.html#46">_ZN16DoublyLinkedListIN2AH9UpdatableIN2CS13PotentiometerEEEE13node_iteratorIS4_EC2EPS4_</a></td>
-              <td class="coverFnLo">0</td>
-            </tr>
-    <tr>
-              <td class="coverFn"><a href="LinkedList.hpp.gcov.html#57">_ZN16DoublyLinkedListIN2AH9UpdatableIN2CS13PotentiometerEEEE13node_iteratorIS4_EppEv</a></td>
-              <td class="coverFnLo">0</td>
-            </tr>
-    <tr>
-              <td class="coverFn"><a href="LinkedList.hpp.gcov.html#27">_ZN16DoublyLinkedListIN2AH9UpdatableIN2CS13PotentiometerEEEE18node_iterator_baseIS4_EC2EPS4_</a></td>
-              <td class="coverFnLo">0</td>
-            </tr>
-    <tr>
-              <td class="coverFn"><a href="LinkedList.hpp.gcov.html#268">_ZN16DoublyLinkedListIN2AH9UpdatableIN2CS13PotentiometerEEEE3endEv</a></td>
-              <td class="coverFnLo">0</td>
-            </tr>
-    <tr>
-              <td class="coverFn"><a href="LinkedList.hpp.gcov.html#267">_ZN16DoublyLinkedListIN2AH9UpdatableIN2CS13PotentiometerEEEE5beginEv</a></td>
-              <td class="coverFnLo">0</td>
-            </tr>
-    <tr>
-              <td class="coverFn"><a href="LinkedList.hpp.gcov.html#46">_ZN16DoublyLinkedListIN2AH9UpdatableIN2CS7DisplayEEEE13node_iteratorIS4_EC2EPS4_</a></td>
-              <td class="coverFnLo">0</td>
-            </tr>
-    <tr>
-              <td class="coverFn"><a href="LinkedList.hpp.gcov.html#57">_ZN16DoublyLinkedListIN2AH9UpdatableIN2CS7DisplayEEEE13node_iteratorIS4_EppEv</a></td>
-              <td class="coverFnLo">0</td>
-            </tr>
-    <tr>
-              <td class="coverFn"><a href="LinkedList.hpp.gcov.html#27">_ZN16DoublyLinkedListIN2AH9UpdatableIN2CS7DisplayEEEE18node_iterator_baseIS4_EC2EPS4_</a></td>
-              <td class="coverFnLo">0</td>
-            </tr>
-    <tr>
-              <td class="coverFn"><a href="LinkedList.hpp.gcov.html#268">_ZN16DoublyLinkedListIN2AH9UpdatableIN2CS7DisplayEEEE3endEv</a></td>
-              <td class="coverFnLo">0</td>
-            </tr>
-    <tr>
-              <td class="coverFn"><a href="LinkedList.hpp.gcov.html#267">_ZN16DoublyLinkedListIN2AH9UpdatableIN2CS7DisplayEEEE5beginEv</a></td>
-              <td class="coverFnLo">0</td>
-            </tr>
-    <tr>
-              <td class="coverFn"><a href="LinkedList.hpp.gcov.html#46">_ZN16DoublyLinkedListIN2CS14DisplayElementEE13node_iteratorIS1_EC2EPS1_</a></td>
-              <td class="coverFnLo">0</td>
-            </tr>
-    <tr>
-              <td class="coverFn"><a href="LinkedList.hpp.gcov.html#57">_ZN16DoublyLinkedListIN2CS14DisplayElementEE13node_iteratorIS1_EppEv</a></td>
-              <td class="coverFnLo">0</td>
-            </tr>
-    <tr>
-              <td class="coverFn"><a href="LinkedList.hpp.gcov.html#27">_ZN16DoublyLinkedListIN2CS14DisplayElementEE18node_iterator_baseIS1_EC2EPS1_</a></td>
-              <td class="coverFnLo">0</td>
-            </tr>
-    <tr>
-              <td class="coverFn"><a href="LinkedList.hpp.gcov.html#268">_ZN16DoublyLinkedListIN2CS14DisplayElementEE3endEv</a></td>
-              <td class="coverFnLo">0</td>
-            </tr>
-    <tr>
-              <td class="coverFn"><a href="LinkedList.hpp.gcov.html#267">_ZN16DoublyLinkedListIN2CS14DisplayElementEE5beginEv</a></td>
-              <td class="coverFnLo">0</td>
-            </tr>
-    <tr>
-              <td class="coverFn"><a href="LinkedList.hpp.gcov.html#46">_ZN16DoublyLinkedListIN2CS16DisplayInterfaceEE13node_iteratorIS1_EC2EPS1_</a></td>
-              <td class="coverFnLo">0</td>
-            </tr>
-    <tr>
-              <td class="coverFn"><a href="LinkedList.hpp.gcov.html#57">_ZN16DoublyLinkedListIN2CS16DisplayInterfaceEE13node_iteratorIS1_EppEv</a></td>
-              <td class="coverFnLo">0</td>
-            </tr>
-    <tr>
-              <td class="coverFn"><a href="LinkedList.hpp.gcov.html#27">_ZN16DoublyLinkedListIN2CS16DisplayInterfaceEE18node_iterator_baseIS1_EC2EPS1_</a></td>
-              <td class="coverFnLo">0</td>
-            </tr>
-    <tr>
-              <td class="coverFn"><a href="LinkedList.hpp.gcov.html#268">_ZN16DoublyLinkedListIN2CS16DisplayInterfaceEE3endEv</a></td>
-              <td class="coverFnLo">0</td>
-            </tr>
-    <tr>
-              <td class="coverFn"><a href="LinkedList.hpp.gcov.html#267">_ZN16DoublyLinkedListIN2CS16DisplayInterfaceEE5beginEv</a></td>
-              <td class="coverFnLo">0</td>
-            </tr>
-    <tr>
-              <td class="coverFn"><a href="LinkedList.hpp.gcov.html#194">_ZN16DoublyLinkedListIN2CS16DisplayInterfaceEE6removeEPS1_</a></td>
-              <td class="coverFnLo">0</td>
-            </tr>
-    <tr>
-              <td class="coverFn"><a href="LinkedList.hpp.gcov.html#46">_ZN16DoublyLinkedListIN2CS17BankableMIDIInputILh4EEEE13node_iteratorIS2_EC2EPS2_</a></td>
-              <td class="coverFnLo">0</td>
-            </tr>
-    <tr>
-              <td class="coverFn"><a href="LinkedList.hpp.gcov.html#57">_ZN16DoublyLinkedListIN2CS17BankableMIDIInputILh4EEEE13node_iteratorIS2_EppEv</a></td>
-              <td class="coverFnLo">0</td>
-            </tr>
-    <tr>
-              <td class="coverFn"><a href="LinkedList.hpp.gcov.html#27">_ZN16DoublyLinkedListIN2CS17BankableMIDIInputILh4EEEE18node_iterator_baseIS2_EC2EPS2_</a></td>
-              <td class="coverFnLo">0</td>
-            </tr>
-    <tr>
-              <td class="coverFn"><a href="LinkedList.hpp.gcov.html#268">_ZN16DoublyLinkedListIN2CS17BankableMIDIInputILh4EEEE3endEv</a></td>
-              <td class="coverFnLo">0</td>
-            </tr>
-    <tr>
-              <td class="coverFn"><a href="LinkedList.hpp.gcov.html#267">_ZN16DoublyLinkedListIN2CS17BankableMIDIInputILh4EEEE5beginEv</a></td>
-              <td class="coverFnLo">0</td>
-            </tr>
-    <tr>
-              <td class="coverFn"><a href="LinkedList.hpp.gcov.html#46">_ZN16DoublyLinkedListIN2CS18MIDIInputElementPCEE13node_iteratorIS1_EC2EPS1_</a></td>
-              <td class="coverFnLo">0</td>
-            </tr>
-    <tr>
-              <td class="coverFn"><a href="LinkedList.hpp.gcov.html#57">_ZN16DoublyLinkedListIN2CS18MIDIInputElementPCEE13node_iteratorIS1_EppEv</a></td>
-              <td class="coverFnLo">0</td>
-            </tr>
-    <tr>
-              <td class="coverFn"><a href="LinkedList.hpp.gcov.html#27">_ZN16DoublyLinkedListIN2CS18MIDIInputElementPCEE18node_iterator_baseIS1_EC2EPS1_</a></td>
-              <td class="coverFnLo">0</td>
-            </tr>
-    <tr>
-              <td class="coverFn"><a href="LinkedList.hpp.gcov.html#268">_ZN16DoublyLinkedListIN2CS18MIDIInputElementPCEE3endEv</a></td>
-              <td class="coverFnLo">0</td>
-            </tr>
-    <tr>
-              <td class="coverFn"><a href="LinkedList.hpp.gcov.html#267">_ZN16DoublyLinkedListIN2CS18MIDIInputElementPCEE5beginEv</a></td>
-              <td class="coverFnLo">0</td>
-            </tr>
-    <tr>
-              <td class="coverFn"><a href="LinkedList.hpp.gcov.html#226">_ZN16DoublyLinkedListIN2CS18MIDIInputElementPCEE8moveDownEPS1_</a></td>
-              <td class="coverFnLo">0</td>
-            </tr>
-    <tr>
-              <td class="coverFn"><a href="LinkedList.hpp.gcov.html#33">_ZNK16DoublyLinkedListIN2AH9UpdatableIN2CS10MotorFaderEEEE18node_iterator_baseIS4_EdeEv</a></td>
-              <td class="coverFnLo">0</td>
-            </tr>
-    <tr>
-              <td class="coverFn"><a href="LinkedList.hpp.gcov.html#29">_ZNK16DoublyLinkedListIN2AH9UpdatableIN2CS10MotorFaderEEEE18node_iterator_baseIS4_EneERKS7_</a></td>
-              <td class="coverFnLo">0</td>
-            </tr>
-    <tr>
-              <td class="coverFn"><a href="LinkedList.hpp.gcov.html#33">_ZNK16DoublyLinkedListIN2AH9UpdatableIN2CS13PotentiometerEEEE18node_iterator_baseIS4_EdeEv</a></td>
-              <td class="coverFnLo">0</td>
-            </tr>
-    <tr>
-              <td class="coverFn"><a href="LinkedList.hpp.gcov.html#29">_ZNK16DoublyLinkedListIN2AH9UpdatableIN2CS13PotentiometerEEEE18node_iterator_baseIS4_EneERKS7_</a></td>
-              <td class="coverFnLo">0</td>
-            </tr>
-    <tr>
-              <td class="coverFn"><a href="LinkedList.hpp.gcov.html#33">_ZNK16DoublyLinkedListIN2AH9UpdatableIN2CS7DisplayEEEE18node_iterator_baseIS4_EdeEv</a></td>
-              <td class="coverFnLo">0</td>
-            </tr>
-    <tr>
-              <td class="coverFn"><a href="LinkedList.hpp.gcov.html#29">_ZNK16DoublyLinkedListIN2AH9UpdatableIN2CS7DisplayEEEE18node_iterator_baseIS4_EneERKS7_</a></td>
-              <td class="coverFnLo">0</td>
-            </tr>
-    <tr>
-              <td class="coverFn"><a href="LinkedList.hpp.gcov.html#33">_ZNK16DoublyLinkedListIN2CS14DisplayElementEE18node_iterator_baseIS1_EdeEv</a></td>
-              <td class="coverFnLo">0</td>
-            </tr>
-    <tr>
-              <td class="coverFn"><a href="LinkedList.hpp.gcov.html#29">_ZNK16DoublyLinkedListIN2CS14DisplayElementEE18node_iterator_baseIS1_EneERKS4_</a></td>
-              <td class="coverFnLo">0</td>
-            </tr>
-    <tr>
-              <td class="coverFn"><a href="LinkedList.hpp.gcov.html#33">_ZNK16DoublyLinkedListIN2CS16DisplayInterfaceEE18node_iterator_baseIS1_EdeEv</a></td>
-              <td class="coverFnLo">0</td>
-            </tr>
-    <tr>
-              <td class="coverFn"><a href="LinkedList.hpp.gcov.html#29">_ZNK16DoublyLinkedListIN2CS16DisplayInterfaceEE18node_iterator_baseIS1_EneERKS4_</a></td>
-              <td class="coverFnLo">0</td>
-            </tr>
-    <tr>
-              <td class="coverFn"><a href="LinkedList.hpp.gcov.html#33">_ZNK16DoublyLinkedListIN2CS17BankableMIDIInputILh4EEEE18node_iterator_baseIS2_EdeEv</a></td>
-              <td class="coverFnLo">0</td>
-            </tr>
-    <tr>
-              <td class="coverFn"><a href="LinkedList.hpp.gcov.html#29">_ZNK16DoublyLinkedListIN2CS17BankableMIDIInputILh4EEEE18node_iterator_baseIS2_EneERKS5_</a></td>
-              <td class="coverFnLo">0</td>
-            </tr>
-    <tr>
-              <td class="coverFn"><a href="LinkedList.hpp.gcov.html#33">_ZNK16DoublyLinkedListIN2CS18MIDIInputElementPCEE18node_iterator_baseIS1_EdeEv</a></td>
-              <td class="coverFnLo">0</td>
-            </tr>
-    <tr>
-              <td class="coverFn"><a href="LinkedList.hpp.gcov.html#29">_ZNK16DoublyLinkedListIN2CS18MIDIInputElementPCEE18node_iterator_baseIS1_EneERKS4_</a></td>
-              <td class="coverFnLo">0</td>
-            </tr>
-    <tr>
-              <td class="coverFn"><a href="LinkedList.hpp.gcov.html#274">_ZN16DoublyLinkedListI8TestNodeE4rendEv</a></td>
-=======
+              <td class="coverFn"><a href="LinkedList.hpp.gcov.html#305">_ZN14DoublyLinkableIN2AH9UpdatableINS0_15NormalUpdatableEEEED0Ev</a></td>
+              <td class="coverFnLo">0</td>
+            </tr>
+    <tr>
+              <td class="coverFn"><a href="LinkedList.hpp.gcov.html#305">_ZN14DoublyLinkableIN2CS16DisplayInterfaceEED2Ev</a></td>
+              <td class="coverFnLo">0</td>
+            </tr>
+    <tr>
+              <td class="coverFn"><a href="LinkedList.hpp.gcov.html#305">_ZN14DoublyLinkableIN2CS17BankableMIDIInputILh10EEEED0Ev</a></td>
+              <td class="coverFnLo">0</td>
+            </tr>
+    <tr>
+              <td class="coverFn"><a href="LinkedList.hpp.gcov.html#305">_ZN14DoublyLinkableIN2CS17BankableMIDIInputILh2EEEED0Ev</a></td>
+              <td class="coverFnLo">0</td>
+            </tr>
+    <tr>
+              <td class="coverFn"><a href="LinkedList.hpp.gcov.html#305">_ZN14DoublyLinkableIN2CS17BankableMIDIInputILh3EEEED0Ev</a></td>
+              <td class="coverFnLo">0</td>
+            </tr>
+    <tr>
+              <td class="coverFn"><a href="LinkedList.hpp.gcov.html#305">_ZN14DoublyLinkableIN2CS18MIDIInputElementCCEED0Ev</a></td>
+              <td class="coverFnLo">0</td>
+            </tr>
+    <tr>
+              <td class="coverFn"><a href="LinkedList.hpp.gcov.html#305">_ZN14DoublyLinkableIN2CS18MIDIInputElementPCEED0Ev</a></td>
+              <td class="coverFnLo">0</td>
+            </tr>
+    <tr>
+              <td class="coverFn"><a href="LinkedList.hpp.gcov.html#305">_ZN14DoublyLinkableIN2CS20MIDIInputElementNoteEED0Ev</a></td>
+              <td class="coverFnLo">0</td>
+            </tr>
+    <tr>
+              <td class="coverFn"><a href="LinkedList.hpp.gcov.html#305">_ZN14DoublyLinkableIN2CS21MIDIInputElementSysExEED0Ev</a></td>
+              <td class="coverFnLo">0</td>
+            </tr>
+    <tr>
+              <td class="coverFn"><a href="LinkedList.hpp.gcov.html#305">_ZN14DoublyLinkableIN2CS31MIDIInputElementChannelPressureEED0Ev</a></td>
+              <td class="coverFnLo">0</td>
+            </tr>
+    <tr>
+              <td class="coverFn"><a href="LinkedList.hpp.gcov.html#50">_ZN16DoublyLinkedListIN2AH9UpdatableIN2CS10MotorFaderEEEE13node_iteratorIS4_EC2EPS4_</a></td>
+              <td class="coverFnLo">0</td>
+            </tr>
+    <tr>
+              <td class="coverFn"><a href="LinkedList.hpp.gcov.html#61">_ZN16DoublyLinkedListIN2AH9UpdatableIN2CS10MotorFaderEEEE13node_iteratorIS4_EppEv</a></td>
+              <td class="coverFnLo">0</td>
+            </tr>
+    <tr>
+              <td class="coverFn"><a href="LinkedList.hpp.gcov.html#31">_ZN16DoublyLinkedListIN2AH9UpdatableIN2CS10MotorFaderEEEE18node_iterator_baseIS4_EC2EPS4_</a></td>
+              <td class="coverFnLo">0</td>
+            </tr>
+    <tr>
+              <td class="coverFn"><a href="LinkedList.hpp.gcov.html#272">_ZN16DoublyLinkedListIN2AH9UpdatableIN2CS10MotorFaderEEEE3endEv</a></td>
+              <td class="coverFnLo">0</td>
+            </tr>
+    <tr>
+              <td class="coverFn"><a href="LinkedList.hpp.gcov.html#271">_ZN16DoublyLinkedListIN2AH9UpdatableIN2CS10MotorFaderEEEE5beginEv</a></td>
+              <td class="coverFnLo">0</td>
+            </tr>
+    <tr>
+              <td class="coverFn"><a href="LinkedList.hpp.gcov.html#50">_ZN16DoublyLinkedListIN2AH9UpdatableIN2CS13PotentiometerEEEE13node_iteratorIS4_EC2EPS4_</a></td>
+              <td class="coverFnLo">0</td>
+            </tr>
+    <tr>
+              <td class="coverFn"><a href="LinkedList.hpp.gcov.html#61">_ZN16DoublyLinkedListIN2AH9UpdatableIN2CS13PotentiometerEEEE13node_iteratorIS4_EppEv</a></td>
+              <td class="coverFnLo">0</td>
+            </tr>
+    <tr>
+              <td class="coverFn"><a href="LinkedList.hpp.gcov.html#31">_ZN16DoublyLinkedListIN2AH9UpdatableIN2CS13PotentiometerEEEE18node_iterator_baseIS4_EC2EPS4_</a></td>
+              <td class="coverFnLo">0</td>
+            </tr>
+    <tr>
+              <td class="coverFn"><a href="LinkedList.hpp.gcov.html#272">_ZN16DoublyLinkedListIN2AH9UpdatableIN2CS13PotentiometerEEEE3endEv</a></td>
+              <td class="coverFnLo">0</td>
+            </tr>
+    <tr>
+              <td class="coverFn"><a href="LinkedList.hpp.gcov.html#271">_ZN16DoublyLinkedListIN2AH9UpdatableIN2CS13PotentiometerEEEE5beginEv</a></td>
+              <td class="coverFnLo">0</td>
+            </tr>
+    <tr>
+              <td class="coverFn"><a href="LinkedList.hpp.gcov.html#50">_ZN16DoublyLinkedListIN2AH9UpdatableIN2CS7DisplayEEEE13node_iteratorIS4_EC2EPS4_</a></td>
+              <td class="coverFnLo">0</td>
+            </tr>
+    <tr>
+              <td class="coverFn"><a href="LinkedList.hpp.gcov.html#61">_ZN16DoublyLinkedListIN2AH9UpdatableIN2CS7DisplayEEEE13node_iteratorIS4_EppEv</a></td>
+              <td class="coverFnLo">0</td>
+            </tr>
+    <tr>
+              <td class="coverFn"><a href="LinkedList.hpp.gcov.html#31">_ZN16DoublyLinkedListIN2AH9UpdatableIN2CS7DisplayEEEE18node_iterator_baseIS4_EC2EPS4_</a></td>
+              <td class="coverFnLo">0</td>
+            </tr>
+    <tr>
+              <td class="coverFn"><a href="LinkedList.hpp.gcov.html#272">_ZN16DoublyLinkedListIN2AH9UpdatableIN2CS7DisplayEEEE3endEv</a></td>
+              <td class="coverFnLo">0</td>
+            </tr>
+    <tr>
+              <td class="coverFn"><a href="LinkedList.hpp.gcov.html#271">_ZN16DoublyLinkedListIN2AH9UpdatableIN2CS7DisplayEEEE5beginEv</a></td>
+              <td class="coverFnLo">0</td>
+            </tr>
+    <tr>
+              <td class="coverFn"><a href="LinkedList.hpp.gcov.html#50">_ZN16DoublyLinkedListIN2CS14DisplayElementEE13node_iteratorIS1_EC2EPS1_</a></td>
+              <td class="coverFnLo">0</td>
+            </tr>
+    <tr>
+              <td class="coverFn"><a href="LinkedList.hpp.gcov.html#61">_ZN16DoublyLinkedListIN2CS14DisplayElementEE13node_iteratorIS1_EppEv</a></td>
+              <td class="coverFnLo">0</td>
+            </tr>
+    <tr>
+              <td class="coverFn"><a href="LinkedList.hpp.gcov.html#31">_ZN16DoublyLinkedListIN2CS14DisplayElementEE18node_iterator_baseIS1_EC2EPS1_</a></td>
+              <td class="coverFnLo">0</td>
+            </tr>
+    <tr>
+              <td class="coverFn"><a href="LinkedList.hpp.gcov.html#272">_ZN16DoublyLinkedListIN2CS14DisplayElementEE3endEv</a></td>
+              <td class="coverFnLo">0</td>
+            </tr>
+    <tr>
+              <td class="coverFn"><a href="LinkedList.hpp.gcov.html#271">_ZN16DoublyLinkedListIN2CS14DisplayElementEE5beginEv</a></td>
+              <td class="coverFnLo">0</td>
+            </tr>
+    <tr>
+              <td class="coverFn"><a href="LinkedList.hpp.gcov.html#50">_ZN16DoublyLinkedListIN2CS16DisplayInterfaceEE13node_iteratorIS1_EC2EPS1_</a></td>
+              <td class="coverFnLo">0</td>
+            </tr>
+    <tr>
+              <td class="coverFn"><a href="LinkedList.hpp.gcov.html#61">_ZN16DoublyLinkedListIN2CS16DisplayInterfaceEE13node_iteratorIS1_EppEv</a></td>
+              <td class="coverFnLo">0</td>
+            </tr>
+    <tr>
+              <td class="coverFn"><a href="LinkedList.hpp.gcov.html#31">_ZN16DoublyLinkedListIN2CS16DisplayInterfaceEE18node_iterator_baseIS1_EC2EPS1_</a></td>
+              <td class="coverFnLo">0</td>
+            </tr>
+    <tr>
+              <td class="coverFn"><a href="LinkedList.hpp.gcov.html#272">_ZN16DoublyLinkedListIN2CS16DisplayInterfaceEE3endEv</a></td>
+              <td class="coverFnLo">0</td>
+            </tr>
+    <tr>
+              <td class="coverFn"><a href="LinkedList.hpp.gcov.html#271">_ZN16DoublyLinkedListIN2CS16DisplayInterfaceEE5beginEv</a></td>
+              <td class="coverFnLo">0</td>
+            </tr>
+    <tr>
+              <td class="coverFn"><a href="LinkedList.hpp.gcov.html#198">_ZN16DoublyLinkedListIN2CS16DisplayInterfaceEE6removeEPS1_</a></td>
+              <td class="coverFnLo">0</td>
+            </tr>
+    <tr>
+              <td class="coverFn"><a href="LinkedList.hpp.gcov.html#50">_ZN16DoublyLinkedListIN2CS17BankableMIDIInputILh4EEEE13node_iteratorIS2_EC2EPS2_</a></td>
+              <td class="coverFnLo">0</td>
+            </tr>
+    <tr>
+              <td class="coverFn"><a href="LinkedList.hpp.gcov.html#61">_ZN16DoublyLinkedListIN2CS17BankableMIDIInputILh4EEEE13node_iteratorIS2_EppEv</a></td>
+              <td class="coverFnLo">0</td>
+            </tr>
+    <tr>
+              <td class="coverFn"><a href="LinkedList.hpp.gcov.html#31">_ZN16DoublyLinkedListIN2CS17BankableMIDIInputILh4EEEE18node_iterator_baseIS2_EC2EPS2_</a></td>
+              <td class="coverFnLo">0</td>
+            </tr>
+    <tr>
+              <td class="coverFn"><a href="LinkedList.hpp.gcov.html#272">_ZN16DoublyLinkedListIN2CS17BankableMIDIInputILh4EEEE3endEv</a></td>
+              <td class="coverFnLo">0</td>
+            </tr>
+    <tr>
+              <td class="coverFn"><a href="LinkedList.hpp.gcov.html#271">_ZN16DoublyLinkedListIN2CS17BankableMIDIInputILh4EEEE5beginEv</a></td>
+              <td class="coverFnLo">0</td>
+            </tr>
+    <tr>
+              <td class="coverFn"><a href="LinkedList.hpp.gcov.html#50">_ZN16DoublyLinkedListIN2CS18MIDIInputElementPCEE13node_iteratorIS1_EC2EPS1_</a></td>
+              <td class="coverFnLo">0</td>
+            </tr>
+    <tr>
+              <td class="coverFn"><a href="LinkedList.hpp.gcov.html#61">_ZN16DoublyLinkedListIN2CS18MIDIInputElementPCEE13node_iteratorIS1_EppEv</a></td>
+              <td class="coverFnLo">0</td>
+            </tr>
+    <tr>
+              <td class="coverFn"><a href="LinkedList.hpp.gcov.html#31">_ZN16DoublyLinkedListIN2CS18MIDIInputElementPCEE18node_iterator_baseIS1_EC2EPS1_</a></td>
+              <td class="coverFnLo">0</td>
+            </tr>
+    <tr>
+              <td class="coverFn"><a href="LinkedList.hpp.gcov.html#272">_ZN16DoublyLinkedListIN2CS18MIDIInputElementPCEE3endEv</a></td>
+              <td class="coverFnLo">0</td>
+            </tr>
+    <tr>
+              <td class="coverFn"><a href="LinkedList.hpp.gcov.html#271">_ZN16DoublyLinkedListIN2CS18MIDIInputElementPCEE5beginEv</a></td>
+              <td class="coverFnLo">0</td>
+            </tr>
+    <tr>
+              <td class="coverFn"><a href="LinkedList.hpp.gcov.html#230">_ZN16DoublyLinkedListIN2CS18MIDIInputElementPCEE8moveDownEPS1_</a></td>
+              <td class="coverFnLo">0</td>
+            </tr>
+    <tr>
+              <td class="coverFn"><a href="LinkedList.hpp.gcov.html#37">_ZNK16DoublyLinkedListIN2AH9UpdatableIN2CS10MotorFaderEEEE18node_iterator_baseIS4_EdeEv</a></td>
+              <td class="coverFnLo">0</td>
+            </tr>
+    <tr>
+              <td class="coverFn"><a href="LinkedList.hpp.gcov.html#33">_ZNK16DoublyLinkedListIN2AH9UpdatableIN2CS10MotorFaderEEEE18node_iterator_baseIS4_EneERKS7_</a></td>
+              <td class="coverFnLo">0</td>
+            </tr>
+    <tr>
+              <td class="coverFn"><a href="LinkedList.hpp.gcov.html#37">_ZNK16DoublyLinkedListIN2AH9UpdatableIN2CS13PotentiometerEEEE18node_iterator_baseIS4_EdeEv</a></td>
+              <td class="coverFnLo">0</td>
+            </tr>
+    <tr>
+              <td class="coverFn"><a href="LinkedList.hpp.gcov.html#33">_ZNK16DoublyLinkedListIN2AH9UpdatableIN2CS13PotentiometerEEEE18node_iterator_baseIS4_EneERKS7_</a></td>
+              <td class="coverFnLo">0</td>
+            </tr>
+    <tr>
+              <td class="coverFn"><a href="LinkedList.hpp.gcov.html#37">_ZNK16DoublyLinkedListIN2AH9UpdatableIN2CS7DisplayEEEE18node_iterator_baseIS4_EdeEv</a></td>
+              <td class="coverFnLo">0</td>
+            </tr>
+    <tr>
+              <td class="coverFn"><a href="LinkedList.hpp.gcov.html#33">_ZNK16DoublyLinkedListIN2AH9UpdatableIN2CS7DisplayEEEE18node_iterator_baseIS4_EneERKS7_</a></td>
+              <td class="coverFnLo">0</td>
+            </tr>
+    <tr>
+              <td class="coverFn"><a href="LinkedList.hpp.gcov.html#37">_ZNK16DoublyLinkedListIN2CS14DisplayElementEE18node_iterator_baseIS1_EdeEv</a></td>
+              <td class="coverFnLo">0</td>
+            </tr>
+    <tr>
+              <td class="coverFn"><a href="LinkedList.hpp.gcov.html#33">_ZNK16DoublyLinkedListIN2CS14DisplayElementEE18node_iterator_baseIS1_EneERKS4_</a></td>
+              <td class="coverFnLo">0</td>
+            </tr>
+    <tr>
+              <td class="coverFn"><a href="LinkedList.hpp.gcov.html#37">_ZNK16DoublyLinkedListIN2CS16DisplayInterfaceEE18node_iterator_baseIS1_EdeEv</a></td>
+              <td class="coverFnLo">0</td>
+            </tr>
+    <tr>
+              <td class="coverFn"><a href="LinkedList.hpp.gcov.html#33">_ZNK16DoublyLinkedListIN2CS16DisplayInterfaceEE18node_iterator_baseIS1_EneERKS4_</a></td>
+              <td class="coverFnLo">0</td>
+            </tr>
+    <tr>
+              <td class="coverFn"><a href="LinkedList.hpp.gcov.html#37">_ZNK16DoublyLinkedListIN2CS17BankableMIDIInputILh4EEEE18node_iterator_baseIS2_EdeEv</a></td>
+              <td class="coverFnLo">0</td>
+            </tr>
+    <tr>
+              <td class="coverFn"><a href="LinkedList.hpp.gcov.html#33">_ZNK16DoublyLinkedListIN2CS17BankableMIDIInputILh4EEEE18node_iterator_baseIS2_EneERKS5_</a></td>
+              <td class="coverFnLo">0</td>
+            </tr>
+    <tr>
+              <td class="coverFn"><a href="LinkedList.hpp.gcov.html#37">_ZNK16DoublyLinkedListIN2CS18MIDIInputElementPCEE18node_iterator_baseIS1_EdeEv</a></td>
+              <td class="coverFnLo">0</td>
+            </tr>
+    <tr>
+              <td class="coverFn"><a href="LinkedList.hpp.gcov.html#33">_ZNK16DoublyLinkedListIN2CS18MIDIInputElementPCEE18node_iterator_baseIS1_EneERKS4_</a></td>
+              <td class="coverFnLo">0</td>
+            </tr>
+    <tr>
               <td class="coverFn"><a href="LinkedList.hpp.gcov.html#278">_ZN16DoublyLinkedListI8TestNodeE4rendEv</a></td>
->>>>>>> c8d7535e
               <td class="coverFnHi">1</td>
             </tr>
     <tr>
@@ -344,15 +328,11 @@
               <td class="coverFnHi">1</td>
             </tr>
     <tr>
-<<<<<<< HEAD
-              <td class="coverFn"><a href="LinkedList.hpp.gcov.html#57">_ZN16DoublyLinkedListIN2CS18MIDIInputElementCCEE13node_iteratorIS1_EppEv</a></td>
+              <td class="coverFn"><a href="LinkedList.hpp.gcov.html#61">_ZN16DoublyLinkedListIN2CS18MIDIInputElementCCEE13node_iteratorIS1_EppEv</a></td>
               <td class="coverFnHi">1</td>
             </tr>
     <tr>
-              <td class="coverFn"><a href="LinkedList.hpp.gcov.html#271">_ZNK16DoublyLinkedListI8TestNodeE3endEv</a></td>
-=======
               <td class="coverFn"><a href="LinkedList.hpp.gcov.html#275">_ZNK16DoublyLinkedListI8TestNodeE3endEv</a></td>
->>>>>>> c8d7535e
               <td class="coverFnHi">1</td>
             </tr>
     <tr>
@@ -368,27 +348,23 @@
               <td class="coverFnHi">1</td>
             </tr>
     <tr>
-<<<<<<< HEAD
-              <td class="coverFn"><a href="LinkedList.hpp.gcov.html#296">_ZN14DoublyLinkableIN2CS17BankableMIDIInputILh3EEEEC2Ev</a></td>
-              <td class="coverFnHi">2</td>
-            </tr>
-    <tr>
-              <td class="coverFn"><a href="LinkedList.hpp.gcov.html#301">_ZN14DoublyLinkableIN2CS17BankableMIDIInputILh3EEEED2Ev</a></td>
-              <td class="coverFnHi">2</td>
-            </tr>
-    <tr>
-              <td class="coverFn"><a href="LinkedList.hpp.gcov.html#296">_ZN14DoublyLinkableIN2CS18MIDIInputElementPCEEC2Ev</a></td>
-              <td class="coverFnHi">2</td>
-            </tr>
-    <tr>
-              <td class="coverFn"><a href="LinkedList.hpp.gcov.html#301">_ZN14DoublyLinkableIN2CS18MIDIInputElementPCEED2Ev</a></td>
-              <td class="coverFnHi">2</td>
-            </tr>
-    <tr>
-              <td class="coverFn"><a href="LinkedList.hpp.gcov.html#46">_ZN16DoublyLinkedListI8TestNodeE13node_iteratorIKS0_EC2EPS3_</a></td>
-=======
+              <td class="coverFn"><a href="LinkedList.hpp.gcov.html#300">_ZN14DoublyLinkableIN2CS17BankableMIDIInputILh3EEEEC2Ev</a></td>
+              <td class="coverFnHi">2</td>
+            </tr>
+    <tr>
+              <td class="coverFn"><a href="LinkedList.hpp.gcov.html#305">_ZN14DoublyLinkableIN2CS17BankableMIDIInputILh3EEEED2Ev</a></td>
+              <td class="coverFnHi">2</td>
+            </tr>
+    <tr>
+              <td class="coverFn"><a href="LinkedList.hpp.gcov.html#300">_ZN14DoublyLinkableIN2CS18MIDIInputElementPCEEC2Ev</a></td>
+              <td class="coverFnHi">2</td>
+            </tr>
+    <tr>
+              <td class="coverFn"><a href="LinkedList.hpp.gcov.html#305">_ZN14DoublyLinkableIN2CS18MIDIInputElementPCEED2Ev</a></td>
+              <td class="coverFnHi">2</td>
+            </tr>
+    <tr>
               <td class="coverFn"><a href="LinkedList.hpp.gcov.html#50">_ZN16DoublyLinkedListI8TestNodeE13node_iteratorIKS0_EC2EPS3_</a></td>
->>>>>>> c8d7535e
               <td class="coverFnHi">2</td>
             </tr>
     <tr>
@@ -400,91 +376,83 @@
               <td class="coverFnHi">2</td>
             </tr>
     <tr>
-<<<<<<< HEAD
-              <td class="coverFn"><a href="LinkedList.hpp.gcov.html#111">_ZN16DoublyLinkedListIN2CS17BankableMIDIInputILh3EEEE6appendEPS2_</a></td>
-              <td class="coverFnHi">2</td>
-            </tr>
-    <tr>
-              <td class="coverFn"><a href="LinkedList.hpp.gcov.html#194">_ZN16DoublyLinkedListIN2CS17BankableMIDIInputILh3EEEE6removeEPS2_</a></td>
-              <td class="coverFnHi">2</td>
-            </tr>
-    <tr>
-              <td class="coverFn"><a href="LinkedList.hpp.gcov.html#21">_ZN16DoublyLinkedListIN2CS17BankableMIDIInputILh3EEEEC2Ev</a></td>
-              <td class="coverFnHi">2</td>
-            </tr>
-    <tr>
-              <td class="coverFn"><a href="LinkedList.hpp.gcov.html#21">_ZN16DoublyLinkedListIN2CS17BankableMIDIInputILh4EEEEC2Ev</a></td>
-              <td class="coverFnHi">2</td>
-            </tr>
-    <tr>
-              <td class="coverFn"><a href="LinkedList.hpp.gcov.html#111">_ZN16DoublyLinkedListIN2CS18MIDIInputElementPCEE6appendEPS1_</a></td>
-              <td class="coverFnHi">2</td>
-            </tr>
-    <tr>
-              <td class="coverFn"><a href="LinkedList.hpp.gcov.html#194">_ZN16DoublyLinkedListIN2CS18MIDIInputElementPCEE6removeEPS1_</a></td>
-              <td class="coverFnHi">2</td>
-            </tr>
-    <tr>
-              <td class="coverFn"><a href="LinkedList.hpp.gcov.html#57">_ZN16DoublyLinkedListIN2CS20MIDIInputElementNoteEE13node_iteratorIS1_EppEv</a></td>
-              <td class="coverFnHi">2</td>
-            </tr>
-    <tr>
-              <td class="coverFn"><a href="LinkedList.hpp.gcov.html#57">_ZN16DoublyLinkedListIN2CS31MIDIInputElementChannelPressureEE13node_iteratorIS1_EppEv</a></td>
-              <td class="coverFnHi">2</td>
-            </tr>
-    <tr>
-              <td class="coverFn"><a href="LinkedList.hpp.gcov.html#296">_ZN14DoublyLinkableIN2CS17BankableMIDIInputILh10EEEEC2Ev</a></td>
+              <td class="coverFn"><a href="LinkedList.hpp.gcov.html#115">_ZN16DoublyLinkedListIN2CS17BankableMIDIInputILh3EEEE6appendEPS2_</a></td>
+              <td class="coverFnHi">2</td>
+            </tr>
+    <tr>
+              <td class="coverFn"><a href="LinkedList.hpp.gcov.html#198">_ZN16DoublyLinkedListIN2CS17BankableMIDIInputILh3EEEE6removeEPS2_</a></td>
+              <td class="coverFnHi">2</td>
+            </tr>
+    <tr>
+              <td class="coverFn"><a href="LinkedList.hpp.gcov.html#25">_ZN16DoublyLinkedListIN2CS17BankableMIDIInputILh3EEEEC2Ev</a></td>
+              <td class="coverFnHi">2</td>
+            </tr>
+    <tr>
+              <td class="coverFn"><a href="LinkedList.hpp.gcov.html#25">_ZN16DoublyLinkedListIN2CS17BankableMIDIInputILh4EEEEC2Ev</a></td>
+              <td class="coverFnHi">2</td>
+            </tr>
+    <tr>
+              <td class="coverFn"><a href="LinkedList.hpp.gcov.html#115">_ZN16DoublyLinkedListIN2CS18MIDIInputElementPCEE6appendEPS1_</a></td>
+              <td class="coverFnHi">2</td>
+            </tr>
+    <tr>
+              <td class="coverFn"><a href="LinkedList.hpp.gcov.html#198">_ZN16DoublyLinkedListIN2CS18MIDIInputElementPCEE6removeEPS1_</a></td>
+              <td class="coverFnHi">2</td>
+            </tr>
+    <tr>
+              <td class="coverFn"><a href="LinkedList.hpp.gcov.html#61">_ZN16DoublyLinkedListIN2CS20MIDIInputElementNoteEE13node_iteratorIS1_EppEv</a></td>
+              <td class="coverFnHi">2</td>
+            </tr>
+    <tr>
+              <td class="coverFn"><a href="LinkedList.hpp.gcov.html#61">_ZN16DoublyLinkedListIN2CS31MIDIInputElementChannelPressureEE13node_iteratorIS1_EppEv</a></td>
+              <td class="coverFnHi">2</td>
+            </tr>
+    <tr>
+              <td class="coverFn"><a href="LinkedList.hpp.gcov.html#300">_ZN14DoublyLinkableIN2CS17BankableMIDIInputILh10EEEEC2Ev</a></td>
               <td class="coverFnHi">3</td>
             </tr>
     <tr>
-              <td class="coverFn"><a href="LinkedList.hpp.gcov.html#301">_ZN14DoublyLinkableIN2CS17BankableMIDIInputILh10EEEED2Ev</a></td>
+              <td class="coverFn"><a href="LinkedList.hpp.gcov.html#305">_ZN14DoublyLinkableIN2CS17BankableMIDIInputILh10EEEED2Ev</a></td>
               <td class="coverFnHi">3</td>
             </tr>
     <tr>
-              <td class="coverFn"><a href="LinkedList.hpp.gcov.html#111">_ZN16DoublyLinkedListIN2CS17BankableMIDIInputILh10EEEE6appendEPS2_</a></td>
+              <td class="coverFn"><a href="LinkedList.hpp.gcov.html#115">_ZN16DoublyLinkedListIN2CS17BankableMIDIInputILh10EEEE6appendEPS2_</a></td>
               <td class="coverFnHi">3</td>
             </tr>
     <tr>
-              <td class="coverFn"><a href="LinkedList.hpp.gcov.html#194">_ZN16DoublyLinkedListIN2CS17BankableMIDIInputILh10EEEE6removeEPS2_</a></td>
+              <td class="coverFn"><a href="LinkedList.hpp.gcov.html#198">_ZN16DoublyLinkedListIN2CS17BankableMIDIInputILh10EEEE6removeEPS2_</a></td>
               <td class="coverFnHi">3</td>
             </tr>
     <tr>
-              <td class="coverFn"><a href="LinkedList.hpp.gcov.html#27">_ZN16DoublyLinkedListI8TestNodeE18node_iterator_baseIKS0_EC2EPS3_</a></td>
-              <td class="coverFnHi">4</td>
-            </tr>
-    <tr>
-              <td class="coverFn"><a href="LinkedList.hpp.gcov.html#21">_ZN16DoublyLinkedListIN2CS17BankableMIDIInputILh10EEEEC2Ev</a></td>
-              <td class="coverFnHi">4</td>
-            </tr>
-    <tr>
-              <td class="coverFn"><a href="LinkedList.hpp.gcov.html#57">_ZN16DoublyLinkedListIN2CS17BankableMIDIInputILh3EEEE13node_iteratorIS2_EppEv</a></td>
-              <td class="coverFnHi">4</td>
-            </tr>
-    <tr>
-              <td class="coverFn"><a href="LinkedList.hpp.gcov.html#268">_ZN16DoublyLinkedListIN2CS17BankableMIDIInputILh3EEEE3endEv</a></td>
-              <td class="coverFnHi">4</td>
-            </tr>
-    <tr>
-              <td class="coverFn"><a href="LinkedList.hpp.gcov.html#267">_ZN16DoublyLinkedListIN2CS17BankableMIDIInputILh3EEEE5beginEv</a></td>
-              <td class="coverFnHi">4</td>
-            </tr>
-    <tr>
-              <td class="coverFn"><a href="LinkedList.hpp.gcov.html#57">_ZN16DoublyLinkedListIN2CS21MIDIInputElementSysExEE13node_iteratorIS1_EppEv</a></td>
-              <td class="coverFnHi">4</td>
-            </tr>
-    <tr>
-              <td class="coverFn"><a href="LinkedList.hpp.gcov.html#33">_ZNK16DoublyLinkedListIN2CS17BankableMIDIInputILh3EEEE18node_iterator_baseIS2_EdeEv</a></td>
-              <td class="coverFnHi">4</td>
-            </tr>
-    <tr>
-              <td class="coverFn"><a href="LinkedList.hpp.gcov.html#57">_ZN16DoublyLinkedListI8TestNodeE13node_iteratorIKS0_EppEv</a></td>
-=======
               <td class="coverFn"><a href="LinkedList.hpp.gcov.html#31">_ZN16DoublyLinkedListI8TestNodeE18node_iterator_baseIKS0_EC2EPS3_</a></td>
               <td class="coverFnHi">4</td>
             </tr>
     <tr>
+              <td class="coverFn"><a href="LinkedList.hpp.gcov.html#25">_ZN16DoublyLinkedListIN2CS17BankableMIDIInputILh10EEEEC2Ev</a></td>
+              <td class="coverFnHi">4</td>
+            </tr>
+    <tr>
+              <td class="coverFn"><a href="LinkedList.hpp.gcov.html#61">_ZN16DoublyLinkedListIN2CS17BankableMIDIInputILh3EEEE13node_iteratorIS2_EppEv</a></td>
+              <td class="coverFnHi">4</td>
+            </tr>
+    <tr>
+              <td class="coverFn"><a href="LinkedList.hpp.gcov.html#272">_ZN16DoublyLinkedListIN2CS17BankableMIDIInputILh3EEEE3endEv</a></td>
+              <td class="coverFnHi">4</td>
+            </tr>
+    <tr>
+              <td class="coverFn"><a href="LinkedList.hpp.gcov.html#271">_ZN16DoublyLinkedListIN2CS17BankableMIDIInputILh3EEEE5beginEv</a></td>
+              <td class="coverFnHi">4</td>
+            </tr>
+    <tr>
+              <td class="coverFn"><a href="LinkedList.hpp.gcov.html#61">_ZN16DoublyLinkedListIN2CS21MIDIInputElementSysExEE13node_iteratorIS1_EppEv</a></td>
+              <td class="coverFnHi">4</td>
+            </tr>
+    <tr>
+              <td class="coverFn"><a href="LinkedList.hpp.gcov.html#37">_ZNK16DoublyLinkedListIN2CS17BankableMIDIInputILh3EEEE18node_iterator_baseIS2_EdeEv</a></td>
+              <td class="coverFnHi">4</td>
+            </tr>
+    <tr>
               <td class="coverFn"><a href="LinkedList.hpp.gcov.html#61">_ZN16DoublyLinkedListI8TestNodeE13node_iteratorIKS0_EppEv</a></td>
->>>>>>> c8d7535e
               <td class="coverFnHi">5</td>
             </tr>
     <tr>
@@ -500,175 +468,159 @@
               <td class="coverFnHi">5</td>
             </tr>
     <tr>
-<<<<<<< HEAD
-              <td class="coverFn"><a href="LinkedList.hpp.gcov.html#57">_ZN16DoublyLinkedListIN2CS17BankableMIDIInputILh10EEEE13node_iteratorIS2_EppEv</a></td>
+              <td class="coverFn"><a href="LinkedList.hpp.gcov.html#61">_ZN16DoublyLinkedListIN2CS17BankableMIDIInputILh10EEEE13node_iteratorIS2_EppEv</a></td>
               <td class="coverFnHi">5</td>
             </tr>
     <tr>
-              <td class="coverFn"><a href="LinkedList.hpp.gcov.html#268">_ZN16DoublyLinkedListIN2CS17BankableMIDIInputILh10EEEE3endEv</a></td>
+              <td class="coverFn"><a href="LinkedList.hpp.gcov.html#272">_ZN16DoublyLinkedListIN2CS17BankableMIDIInputILh10EEEE3endEv</a></td>
               <td class="coverFnHi">5</td>
             </tr>
     <tr>
-              <td class="coverFn"><a href="LinkedList.hpp.gcov.html#267">_ZN16DoublyLinkedListIN2CS17BankableMIDIInputILh10EEEE5beginEv</a></td>
+              <td class="coverFn"><a href="LinkedList.hpp.gcov.html#271">_ZN16DoublyLinkedListIN2CS17BankableMIDIInputILh10EEEE5beginEv</a></td>
               <td class="coverFnHi">5</td>
             </tr>
     <tr>
-              <td class="coverFn"><a href="LinkedList.hpp.gcov.html#33">_ZNK16DoublyLinkedListIN2CS17BankableMIDIInputILh10EEEE18node_iterator_baseIS2_EdeEv</a></td>
+              <td class="coverFn"><a href="LinkedList.hpp.gcov.html#37">_ZNK16DoublyLinkedListIN2CS17BankableMIDIInputILh10EEEE18node_iterator_baseIS2_EdeEv</a></td>
               <td class="coverFnHi">5</td>
             </tr>
     <tr>
-              <td class="coverFn"><a href="LinkedList.hpp.gcov.html#194">_ZN16DoublyLinkedListI8TestNodeE6removeEPS0_</a></td>
-              <td class="coverFnHi">6</td>
-            </tr>
-    <tr>
-              <td class="coverFn"><a href="LinkedList.hpp.gcov.html#226">_ZN16DoublyLinkedListIN2CS18MIDIInputElementCCEE8moveDownEPS1_</a></td>
-              <td class="coverFnHi">6</td>
-            </tr>
-    <tr>
-              <td class="coverFn"><a href="LinkedList.hpp.gcov.html#268">_ZN16DoublyLinkedListIN2CS18MIDIInputElementCCEE3endEv</a></td>
-              <td class="coverFnHi">7</td>
-            </tr>
-    <tr>
-              <td class="coverFn"><a href="LinkedList.hpp.gcov.html#267">_ZN16DoublyLinkedListIN2CS18MIDIInputElementCCEE5beginEv</a></td>
-              <td class="coverFnHi">7</td>
-            </tr>
-    <tr>
-              <td class="coverFn"><a href="LinkedList.hpp.gcov.html#33">_ZNK16DoublyLinkedListIN2CS18MIDIInputElementCCEE18node_iterator_baseIS1_EdeEv</a></td>
-              <td class="coverFnHi">7</td>
-            </tr>
-    <tr>
-              <td class="coverFn"><a href="LinkedList.hpp.gcov.html#46">_ZN16DoublyLinkedListIN2CS17BankableMIDIInputILh3EEEE13node_iteratorIS2_EC2EPS2_</a></td>
-              <td class="coverFnHi">8</td>
-            </tr>
-    <tr>
-              <td class="coverFn"><a href="LinkedList.hpp.gcov.html#27">_ZN16DoublyLinkedListIN2CS17BankableMIDIInputILh3EEEE18node_iterator_baseIS2_EC2EPS2_</a></td>
-              <td class="coverFnHi">8</td>
-            </tr>
-    <tr>
-              <td class="coverFn"><a href="LinkedList.hpp.gcov.html#29">_ZNK16DoublyLinkedListIN2CS17BankableMIDIInputILh3EEEE18node_iterator_baseIS2_EneERKS5_</a></td>
-              <td class="coverFnHi">8</td>
-            </tr>
-    <tr>
-              <td class="coverFn"><a href="LinkedList.hpp.gcov.html#29">_ZNK16DoublyLinkedListIN2CS18MIDIInputElementCCEE18node_iterator_baseIS1_EneERKS4_</a></td>
-              <td class="coverFnHi">8</td>
-            </tr>
-    <tr>
-              <td class="coverFn"><a href="LinkedList.hpp.gcov.html#296">_ZN14DoublyLinkableIN2CS20MIDIInputElementNoteEEC2Ev</a></td>
-              <td class="coverFnHi">10</td>
-            </tr>
-    <tr>
-              <td class="coverFn"><a href="LinkedList.hpp.gcov.html#301">_ZN14DoublyLinkableIN2CS20MIDIInputElementNoteEED2Ev</a></td>
-              <td class="coverFnHi">10</td>
-            </tr>
-    <tr>
-              <td class="coverFn"><a href="LinkedList.hpp.gcov.html#46">_ZN16DoublyLinkedListIN2CS17BankableMIDIInputILh10EEEE13node_iteratorIS2_EC2EPS2_</a></td>
-              <td class="coverFnHi">10</td>
-            </tr>
-    <tr>
-              <td class="coverFn"><a href="LinkedList.hpp.gcov.html#27">_ZN16DoublyLinkedListIN2CS17BankableMIDIInputILh10EEEE18node_iterator_baseIS2_EC2EPS2_</a></td>
-              <td class="coverFnHi">10</td>
-            </tr>
-    <tr>
-              <td class="coverFn"><a href="LinkedList.hpp.gcov.html#111">_ZN16DoublyLinkedListIN2CS20MIDIInputElementNoteEE6appendEPS1_</a></td>
-              <td class="coverFnHi">10</td>
-            </tr>
-    <tr>
-              <td class="coverFn"><a href="LinkedList.hpp.gcov.html#194">_ZN16DoublyLinkedListIN2CS20MIDIInputElementNoteEE6removeEPS1_</a></td>
-              <td class="coverFnHi">10</td>
-            </tr>
-    <tr>
-              <td class="coverFn"><a href="LinkedList.hpp.gcov.html#33">_ZNK16DoublyLinkedListI8TestNodeE18node_iterator_baseIKS0_EdeEv</a></td>
-              <td class="coverFnHi">10</td>
-            </tr>
-    <tr>
-              <td class="coverFn"><a href="LinkedList.hpp.gcov.html#29">_ZNK16DoublyLinkedListIN2CS17BankableMIDIInputILh10EEEE18node_iterator_baseIS2_EneERKS5_</a></td>
-              <td class="coverFnHi">10</td>
-            </tr>
-    <tr>
-              <td class="coverFn"><a href="LinkedList.hpp.gcov.html#296">_ZN14DoublyLinkableIN2CS17BankableMIDIInputILh2EEEEC2Ev</a></td>
-              <td class="coverFnHi">11</td>
-            </tr>
-    <tr>
-              <td class="coverFn"><a href="LinkedList.hpp.gcov.html#301">_ZN14DoublyLinkableIN2CS17BankableMIDIInputILh2EEEED2Ev</a></td>
-              <td class="coverFnHi">11</td>
-            </tr>
-    <tr>
-              <td class="coverFn"><a href="LinkedList.hpp.gcov.html#111">_ZN16DoublyLinkedListIN2CS17BankableMIDIInputILh2EEEE6appendEPS2_</a></td>
-              <td class="coverFnHi">11</td>
-            </tr>
-    <tr>
-              <td class="coverFn"><a href="LinkedList.hpp.gcov.html#194">_ZN16DoublyLinkedListIN2CS17BankableMIDIInputILh2EEEE6removeEPS2_</a></td>
-              <td class="coverFnHi">11</td>
-            </tr>
-    <tr>
-              <td class="coverFn"><a href="LinkedList.hpp.gcov.html#226">_ZN16DoublyLinkedListIN2CS20MIDIInputElementNoteEE8moveDownEPS1_</a></td>
-              <td class="coverFnHi">11</td>
-            </tr>
-    <tr>
-              <td class="coverFn"><a href="LinkedList.hpp.gcov.html#226">_ZN16DoublyLinkedListIN2CS21MIDIInputElementSysExEE8moveDownEPS1_</a></td>
-              <td class="coverFnHi">11</td>
-            </tr>
-    <tr>
-              <td class="coverFn"><a href="LinkedList.hpp.gcov.html#296">_ZN14DoublyLinkableIN2CS21MIDIInputElementSysExEEC2Ev</a></td>
-              <td class="coverFnHi">12</td>
-            </tr>
-    <tr>
-              <td class="coverFn"><a href="LinkedList.hpp.gcov.html#301">_ZN14DoublyLinkableIN2CS21MIDIInputElementSysExEED2Ev</a></td>
-              <td class="coverFnHi">12</td>
-            </tr>
-    <tr>
-              <td class="coverFn"><a href="LinkedList.hpp.gcov.html#296">_ZN14DoublyLinkableIN2CS31MIDIInputElementChannelPressureEEC2Ev</a></td>
-              <td class="coverFnHi">12</td>
-            </tr>
-    <tr>
-              <td class="coverFn"><a href="LinkedList.hpp.gcov.html#301">_ZN14DoublyLinkableIN2CS31MIDIInputElementChannelPressureEED2Ev</a></td>
-              <td class="coverFnHi">12</td>
-            </tr>
-    <tr>
-              <td class="coverFn"><a href="LinkedList.hpp.gcov.html#57">_ZN16DoublyLinkedListIN2AH17ExtendedIOElementEE13node_iteratorIS1_EppEv</a></td>
-              <td class="coverFnHi">12</td>
-            </tr>
-    <tr>
-              <td class="coverFn"><a href="LinkedList.hpp.gcov.html#268">_ZN16DoublyLinkedListIN2CS21MIDIInputElementSysExEE3endEv</a></td>
-              <td class="coverFnHi">12</td>
-            </tr>
-    <tr>
-              <td class="coverFn"><a href="LinkedList.hpp.gcov.html#267">_ZN16DoublyLinkedListIN2CS21MIDIInputElementSysExEE5beginEv</a></td>
-              <td class="coverFnHi">12</td>
-            </tr>
-    <tr>
-              <td class="coverFn"><a href="LinkedList.hpp.gcov.html#111">_ZN16DoublyLinkedListIN2CS21MIDIInputElementSysExEE6appendEPS1_</a></td>
-              <td class="coverFnHi">12</td>
-            </tr>
-    <tr>
-              <td class="coverFn"><a href="LinkedList.hpp.gcov.html#194">_ZN16DoublyLinkedListIN2CS21MIDIInputElementSysExEE6removeEPS1_</a></td>
-              <td class="coverFnHi">12</td>
-            </tr>
-    <tr>
-              <td class="coverFn"><a href="LinkedList.hpp.gcov.html#111">_ZN16DoublyLinkedListIN2CS31MIDIInputElementChannelPressureEE6appendEPS1_</a></td>
-              <td class="coverFnHi">12</td>
-            </tr>
-    <tr>
-              <td class="coverFn"><a href="LinkedList.hpp.gcov.html#194">_ZN16DoublyLinkedListIN2CS31MIDIInputElementChannelPressureEE6removeEPS1_</a></td>
-              <td class="coverFnHi">12</td>
-            </tr>
-    <tr>
-              <td class="coverFn"><a href="LinkedList.hpp.gcov.html#29">_ZNK16DoublyLinkedListI8TestNodeE18node_iterator_baseIKS0_EneERKS4_</a></td>
-=======
               <td class="coverFn"><a href="LinkedList.hpp.gcov.html#198">_ZN16DoublyLinkedListI8TestNodeE6removeEPS0_</a></td>
               <td class="coverFnHi">6</td>
             </tr>
     <tr>
+              <td class="coverFn"><a href="LinkedList.hpp.gcov.html#230">_ZN16DoublyLinkedListIN2CS18MIDIInputElementCCEE8moveDownEPS1_</a></td>
+              <td class="coverFnHi">6</td>
+            </tr>
+    <tr>
+              <td class="coverFn"><a href="LinkedList.hpp.gcov.html#272">_ZN16DoublyLinkedListIN2CS18MIDIInputElementCCEE3endEv</a></td>
+              <td class="coverFnHi">7</td>
+            </tr>
+    <tr>
+              <td class="coverFn"><a href="LinkedList.hpp.gcov.html#271">_ZN16DoublyLinkedListIN2CS18MIDIInputElementCCEE5beginEv</a></td>
+              <td class="coverFnHi">7</td>
+            </tr>
+    <tr>
+              <td class="coverFn"><a href="LinkedList.hpp.gcov.html#37">_ZNK16DoublyLinkedListIN2CS18MIDIInputElementCCEE18node_iterator_baseIS1_EdeEv</a></td>
+              <td class="coverFnHi">7</td>
+            </tr>
+    <tr>
+              <td class="coverFn"><a href="LinkedList.hpp.gcov.html#50">_ZN16DoublyLinkedListIN2CS17BankableMIDIInputILh3EEEE13node_iteratorIS2_EC2EPS2_</a></td>
+              <td class="coverFnHi">8</td>
+            </tr>
+    <tr>
+              <td class="coverFn"><a href="LinkedList.hpp.gcov.html#31">_ZN16DoublyLinkedListIN2CS17BankableMIDIInputILh3EEEE18node_iterator_baseIS2_EC2EPS2_</a></td>
+              <td class="coverFnHi">8</td>
+            </tr>
+    <tr>
+              <td class="coverFn"><a href="LinkedList.hpp.gcov.html#33">_ZNK16DoublyLinkedListIN2CS17BankableMIDIInputILh3EEEE18node_iterator_baseIS2_EneERKS5_</a></td>
+              <td class="coverFnHi">8</td>
+            </tr>
+    <tr>
+              <td class="coverFn"><a href="LinkedList.hpp.gcov.html#33">_ZNK16DoublyLinkedListIN2CS18MIDIInputElementCCEE18node_iterator_baseIS1_EneERKS4_</a></td>
+              <td class="coverFnHi">8</td>
+            </tr>
+    <tr>
+              <td class="coverFn"><a href="LinkedList.hpp.gcov.html#300">_ZN14DoublyLinkableIN2CS20MIDIInputElementNoteEEC2Ev</a></td>
+              <td class="coverFnHi">10</td>
+            </tr>
+    <tr>
+              <td class="coverFn"><a href="LinkedList.hpp.gcov.html#305">_ZN14DoublyLinkableIN2CS20MIDIInputElementNoteEED2Ev</a></td>
+              <td class="coverFnHi">10</td>
+            </tr>
+    <tr>
+              <td class="coverFn"><a href="LinkedList.hpp.gcov.html#50">_ZN16DoublyLinkedListIN2CS17BankableMIDIInputILh10EEEE13node_iteratorIS2_EC2EPS2_</a></td>
+              <td class="coverFnHi">10</td>
+            </tr>
+    <tr>
+              <td class="coverFn"><a href="LinkedList.hpp.gcov.html#31">_ZN16DoublyLinkedListIN2CS17BankableMIDIInputILh10EEEE18node_iterator_baseIS2_EC2EPS2_</a></td>
+              <td class="coverFnHi">10</td>
+            </tr>
+    <tr>
+              <td class="coverFn"><a href="LinkedList.hpp.gcov.html#115">_ZN16DoublyLinkedListIN2CS20MIDIInputElementNoteEE6appendEPS1_</a></td>
+              <td class="coverFnHi">10</td>
+            </tr>
+    <tr>
+              <td class="coverFn"><a href="LinkedList.hpp.gcov.html#198">_ZN16DoublyLinkedListIN2CS20MIDIInputElementNoteEE6removeEPS1_</a></td>
+              <td class="coverFnHi">10</td>
+            </tr>
+    <tr>
               <td class="coverFn"><a href="LinkedList.hpp.gcov.html#37">_ZNK16DoublyLinkedListI8TestNodeE18node_iterator_baseIKS0_EdeEv</a></td>
               <td class="coverFnHi">10</td>
             </tr>
     <tr>
+              <td class="coverFn"><a href="LinkedList.hpp.gcov.html#33">_ZNK16DoublyLinkedListIN2CS17BankableMIDIInputILh10EEEE18node_iterator_baseIS2_EneERKS5_</a></td>
+              <td class="coverFnHi">10</td>
+            </tr>
+    <tr>
+              <td class="coverFn"><a href="LinkedList.hpp.gcov.html#300">_ZN14DoublyLinkableIN2CS17BankableMIDIInputILh2EEEEC2Ev</a></td>
+              <td class="coverFnHi">11</td>
+            </tr>
+    <tr>
+              <td class="coverFn"><a href="LinkedList.hpp.gcov.html#305">_ZN14DoublyLinkableIN2CS17BankableMIDIInputILh2EEEED2Ev</a></td>
+              <td class="coverFnHi">11</td>
+            </tr>
+    <tr>
+              <td class="coverFn"><a href="LinkedList.hpp.gcov.html#115">_ZN16DoublyLinkedListIN2CS17BankableMIDIInputILh2EEEE6appendEPS2_</a></td>
+              <td class="coverFnHi">11</td>
+            </tr>
+    <tr>
+              <td class="coverFn"><a href="LinkedList.hpp.gcov.html#198">_ZN16DoublyLinkedListIN2CS17BankableMIDIInputILh2EEEE6removeEPS2_</a></td>
+              <td class="coverFnHi">11</td>
+            </tr>
+    <tr>
+              <td class="coverFn"><a href="LinkedList.hpp.gcov.html#230">_ZN16DoublyLinkedListIN2CS20MIDIInputElementNoteEE8moveDownEPS1_</a></td>
+              <td class="coverFnHi">11</td>
+            </tr>
+    <tr>
+              <td class="coverFn"><a href="LinkedList.hpp.gcov.html#230">_ZN16DoublyLinkedListIN2CS21MIDIInputElementSysExEE8moveDownEPS1_</a></td>
+              <td class="coverFnHi">11</td>
+            </tr>
+    <tr>
+              <td class="coverFn"><a href="LinkedList.hpp.gcov.html#300">_ZN14DoublyLinkableIN2CS21MIDIInputElementSysExEEC2Ev</a></td>
+              <td class="coverFnHi">12</td>
+            </tr>
+    <tr>
+              <td class="coverFn"><a href="LinkedList.hpp.gcov.html#305">_ZN14DoublyLinkableIN2CS21MIDIInputElementSysExEED2Ev</a></td>
+              <td class="coverFnHi">12</td>
+            </tr>
+    <tr>
+              <td class="coverFn"><a href="LinkedList.hpp.gcov.html#300">_ZN14DoublyLinkableIN2CS31MIDIInputElementChannelPressureEEC2Ev</a></td>
+              <td class="coverFnHi">12</td>
+            </tr>
+    <tr>
+              <td class="coverFn"><a href="LinkedList.hpp.gcov.html#305">_ZN14DoublyLinkableIN2CS31MIDIInputElementChannelPressureEED2Ev</a></td>
+              <td class="coverFnHi">12</td>
+            </tr>
+    <tr>
+              <td class="coverFn"><a href="LinkedList.hpp.gcov.html#272">_ZN16DoublyLinkedListIN2CS21MIDIInputElementSysExEE3endEv</a></td>
+              <td class="coverFnHi">12</td>
+            </tr>
+    <tr>
+              <td class="coverFn"><a href="LinkedList.hpp.gcov.html#271">_ZN16DoublyLinkedListIN2CS21MIDIInputElementSysExEE5beginEv</a></td>
+              <td class="coverFnHi">12</td>
+            </tr>
+    <tr>
+              <td class="coverFn"><a href="LinkedList.hpp.gcov.html#115">_ZN16DoublyLinkedListIN2CS21MIDIInputElementSysExEE6appendEPS1_</a></td>
+              <td class="coverFnHi">12</td>
+            </tr>
+    <tr>
+              <td class="coverFn"><a href="LinkedList.hpp.gcov.html#198">_ZN16DoublyLinkedListIN2CS21MIDIInputElementSysExEE6removeEPS1_</a></td>
+              <td class="coverFnHi">12</td>
+            </tr>
+    <tr>
+              <td class="coverFn"><a href="LinkedList.hpp.gcov.html#115">_ZN16DoublyLinkedListIN2CS31MIDIInputElementChannelPressureEE6appendEPS1_</a></td>
+              <td class="coverFnHi">12</td>
+            </tr>
+    <tr>
+              <td class="coverFn"><a href="LinkedList.hpp.gcov.html#198">_ZN16DoublyLinkedListIN2CS31MIDIInputElementChannelPressureEE6removeEPS1_</a></td>
+              <td class="coverFnHi">12</td>
+            </tr>
+    <tr>
               <td class="coverFn"><a href="LinkedList.hpp.gcov.html#33">_ZNK16DoublyLinkedListI8TestNodeE18node_iterator_baseIKS0_EneERKS4_</a></td>
               <td class="coverFnHi">12</td>
             </tr>
     <tr>
               <td class="coverFn"><a href="LinkedList.hpp.gcov.html#286">_ZNK16DoublyLinkedListI8TestNodeE7getLastEv</a></td>
->>>>>>> c8d7535e
               <td class="coverFnHi">12</td>
             </tr>
     <tr>
@@ -676,52 +628,80 @@
               <td class="coverFnHi">13</td>
             </tr>
     <tr>
-<<<<<<< HEAD
-              <td class="coverFn"><a href="LinkedList.hpp.gcov.html#21">_ZN16DoublyLinkedListIN2CS17BankableMIDIInputILh2EEEEC2Ev</a></td>
+              <td class="coverFn"><a href="LinkedList.hpp.gcov.html#25">_ZN16DoublyLinkedListIN2CS17BankableMIDIInputILh2EEEEC2Ev</a></td>
               <td class="coverFnHi">13</td>
             </tr>
     <tr>
-              <td class="coverFn"><a href="LinkedList.hpp.gcov.html#268">_ZN16DoublyLinkedListIN2CS20MIDIInputElementNoteEE3endEv</a></td>
+              <td class="coverFn"><a href="LinkedList.hpp.gcov.html#272">_ZN16DoublyLinkedListIN2CS20MIDIInputElementNoteEE3endEv</a></td>
               <td class="coverFnHi">13</td>
             </tr>
     <tr>
-              <td class="coverFn"><a href="LinkedList.hpp.gcov.html#267">_ZN16DoublyLinkedListIN2CS20MIDIInputElementNoteEE5beginEv</a></td>
+              <td class="coverFn"><a href="LinkedList.hpp.gcov.html#271">_ZN16DoublyLinkedListIN2CS20MIDIInputElementNoteEE5beginEv</a></td>
               <td class="coverFnHi">13</td>
             </tr>
     <tr>
-              <td class="coverFn"><a href="LinkedList.hpp.gcov.html#280">_ZNK16DoublyLinkedListI8TestNodeE8getFirstEv</a></td>
-              <td class="coverFnHi">13</td>
-            </tr>
-    <tr>
-              <td class="coverFn"><a href="LinkedList.hpp.gcov.html#33">_ZNK16DoublyLinkedListIN2CS20MIDIInputElementNoteEE18node_iterator_baseIS1_EdeEv</a></td>
-              <td class="coverFnHi">13</td>
-            </tr>
-    <tr>
-              <td class="coverFn"><a href="LinkedList.hpp.gcov.html#111">_ZN16DoublyLinkedListIN2AH17ExtendedIOElementEE6appendEPS1_</a></td>
-              <td class="coverFnHi">14</td>
-            </tr>
-    <tr>
-              <td class="coverFn"><a href="LinkedList.hpp.gcov.html#194">_ZN16DoublyLinkedListIN2AH17ExtendedIOElementEE6removeEPS1_</a></td>
-              <td class="coverFnHi">14</td>
-            </tr>
-    <tr>
-              <td class="coverFn"><a href="LinkedList.hpp.gcov.html#46">_ZN16DoublyLinkedListIN2CS18MIDIInputElementCCEE13node_iteratorIS1_EC2EPS1_</a></td>
-              <td class="coverFnHi">14</td>
-            </tr>
-    <tr>
-              <td class="coverFn"><a href="LinkedList.hpp.gcov.html#27">_ZN16DoublyLinkedListIN2CS18MIDIInputElementCCEE18node_iterator_baseIS1_EC2EPS1_</a></td>
-              <td class="coverFnHi">14</td>
-            </tr>
-    <tr>
-              <td class="coverFn"><a href="LinkedList.hpp.gcov.html#296">_ZN14DoublyLinkableIN2AH17ExtendedIOElementEEC2Ev</a></td>
-=======
               <td class="coverFn"><a href="LinkedList.hpp.gcov.html#284">_ZNK16DoublyLinkedListI8TestNodeE8getFirstEv</a></td>
               <td class="coverFnHi">13</td>
             </tr>
     <tr>
+              <td class="coverFn"><a href="LinkedList.hpp.gcov.html#37">_ZNK16DoublyLinkedListIN2CS20MIDIInputElementNoteEE18node_iterator_baseIS1_EdeEv</a></td>
+              <td class="coverFnHi">13</td>
+            </tr>
+    <tr>
+              <td class="coverFn"><a href="LinkedList.hpp.gcov.html#50">_ZN16DoublyLinkedListIN2CS18MIDIInputElementCCEE13node_iteratorIS1_EC2EPS1_</a></td>
+              <td class="coverFnHi">14</td>
+            </tr>
+    <tr>
+              <td class="coverFn"><a href="LinkedList.hpp.gcov.html#31">_ZN16DoublyLinkedListIN2CS18MIDIInputElementCCEE18node_iterator_baseIS1_EC2EPS1_</a></td>
+              <td class="coverFnHi">14</td>
+            </tr>
+    <tr>
               <td class="coverFn"><a href="LinkedList.hpp.gcov.html#266">_ZN16DoublyLinkedListI8TestNodeE12couldContainEPS0_</a></td>
->>>>>>> c8d7535e
               <td class="coverFnHi">15</td>
+            </tr>
+    <tr>
+              <td class="coverFn"><a href="LinkedList.hpp.gcov.html#33">_ZNK16DoublyLinkedListIN2CS20MIDIInputElementNoteEE18node_iterator_baseIS1_EneERKS4_</a></td>
+              <td class="coverFnHi">15</td>
+            </tr>
+    <tr>
+              <td class="coverFn"><a href="LinkedList.hpp.gcov.html#37">_ZNK16DoublyLinkedListIN2CS21MIDIInputElementSysExEE18node_iterator_baseIS1_EdeEv</a></td>
+              <td class="coverFnHi">15</td>
+            </tr>
+    <tr>
+              <td class="coverFn"><a href="LinkedList.hpp.gcov.html#33">_ZNK16DoublyLinkedListIN2CS21MIDIInputElementSysExEE18node_iterator_baseIS1_EneERKS4_</a></td>
+              <td class="coverFnHi">16</td>
+            </tr>
+    <tr>
+              <td class="coverFn"><a href="LinkedList.hpp.gcov.html#300">_ZN14DoublyLinkableIN2CS18MIDIInputElementCCEEC2Ev</a></td>
+              <td class="coverFnHi">18</td>
+            </tr>
+    <tr>
+              <td class="coverFn"><a href="LinkedList.hpp.gcov.html#305">_ZN14DoublyLinkableIN2CS18MIDIInputElementCCEED2Ev</a></td>
+              <td class="coverFnHi">18</td>
+            </tr>
+    <tr>
+              <td class="coverFn"><a href="LinkedList.hpp.gcov.html#115">_ZN16DoublyLinkedListIN2CS18MIDIInputElementCCEE6appendEPS1_</a></td>
+              <td class="coverFnHi">18</td>
+            </tr>
+    <tr>
+              <td class="coverFn"><a href="LinkedList.hpp.gcov.html#198">_ZN16DoublyLinkedListIN2CS18MIDIInputElementCCEE6removeEPS1_</a></td>
+              <td class="coverFnHi">18</td>
+            </tr>
+    <tr>
+              <td class="coverFn"><a href="LinkedList.hpp.gcov.html#230">_ZN16DoublyLinkedListIN2CS31MIDIInputElementChannelPressureEE8moveDownEPS1_</a></td>
+              <td class="coverFnHi">19</td>
+            </tr>
+    <tr>
+              <td class="coverFn"><a href="LinkedList.hpp.gcov.html#272">_ZN16DoublyLinkedListIN2CS31MIDIInputElementChannelPressureEE3endEv</a></td>
+              <td class="coverFnHi">21</td>
+            </tr>
+    <tr>
+              <td class="coverFn"><a href="LinkedList.hpp.gcov.html#271">_ZN16DoublyLinkedListIN2CS31MIDIInputElementChannelPressureEE5beginEv</a></td>
+              <td class="coverFnHi">21</td>
+            </tr>
+    <tr>
+              <td class="coverFn"><a href="LinkedList.hpp.gcov.html#37">_ZNK16DoublyLinkedListIN2CS31MIDIInputElementChannelPressureEE18node_iterator_baseIS1_EdeEv</a></td>
+              <td class="coverFnHi">21</td>
             </tr>
     <tr>
               <td class="coverFn"><a href="LinkedList.hpp.gcov.html#188">_ZN16DoublyLinkedListI8TestNodeE12insertSortedEPS0_</a></td>
@@ -732,56 +712,20 @@
               <td class="coverFnHi">22</td>
             </tr>
     <tr>
-<<<<<<< HEAD
-              <td class="coverFn"><a href="LinkedList.hpp.gcov.html#29">_ZNK16DoublyLinkedListIN2CS20MIDIInputElementNoteEE18node_iterator_baseIS1_EneERKS4_</a></td>
-              <td class="coverFnHi">15</td>
-            </tr>
-    <tr>
-              <td class="coverFn"><a href="LinkedList.hpp.gcov.html#33">_ZNK16DoublyLinkedListIN2CS21MIDIInputElementSysExEE18node_iterator_baseIS1_EdeEv</a></td>
-              <td class="coverFnHi">15</td>
-            </tr>
-    <tr>
-              <td class="coverFn"><a href="LinkedList.hpp.gcov.html#29">_ZNK16DoublyLinkedListIN2CS21MIDIInputElementSysExEE18node_iterator_baseIS1_EneERKS4_</a></td>
-              <td class="coverFnHi">16</td>
-            </tr>
-    <tr>
-              <td class="coverFn"><a href="LinkedList.hpp.gcov.html#296">_ZN14DoublyLinkableIN2CS18MIDIInputElementCCEEC2Ev</a></td>
-              <td class="coverFnHi">18</td>
-            </tr>
-    <tr>
-              <td class="coverFn"><a href="LinkedList.hpp.gcov.html#301">_ZN14DoublyLinkableIN2CS18MIDIInputElementCCEED2Ev</a></td>
-              <td class="coverFnHi">18</td>
-            </tr>
-    <tr>
-              <td class="coverFn"><a href="LinkedList.hpp.gcov.html#111">_ZN16DoublyLinkedListIN2CS18MIDIInputElementCCEE6appendEPS1_</a></td>
-              <td class="coverFnHi">18</td>
-            </tr>
-    <tr>
-              <td class="coverFn"><a href="LinkedList.hpp.gcov.html#194">_ZN16DoublyLinkedListIN2CS18MIDIInputElementCCEE6removeEPS1_</a></td>
-              <td class="coverFnHi">18</td>
-            </tr>
-    <tr>
-              <td class="coverFn"><a href="LinkedList.hpp.gcov.html#226">_ZN16DoublyLinkedListIN2CS31MIDIInputElementChannelPressureEE8moveDownEPS1_</a></td>
-              <td class="coverFnHi">19</td>
-            </tr>
-    <tr>
-              <td class="coverFn"><a href="LinkedList.hpp.gcov.html#268">_ZN16DoublyLinkedListIN2CS31MIDIInputElementChannelPressureEE3endEv</a></td>
-              <td class="coverFnHi">21</td>
-            </tr>
-    <tr>
-              <td class="coverFn"><a href="LinkedList.hpp.gcov.html#267">_ZN16DoublyLinkedListIN2CS31MIDIInputElementChannelPressureEE5beginEv</a></td>
-              <td class="coverFnHi">21</td>
-            </tr>
-    <tr>
-              <td class="coverFn"><a href="LinkedList.hpp.gcov.html#33">_ZNK16DoublyLinkedListIN2CS31MIDIInputElementChannelPressureEE18node_iterator_baseIS1_EdeEv</a></td>
-              <td class="coverFnHi">21</td>
-            </tr>
-    <tr>
-              <td class="coverFn"><a href="LinkedList.hpp.gcov.html#184">_ZN16DoublyLinkedListI8TestNodeE12insertSortedEPS0_</a></td>
-=======
               <td class="coverFn"><a href="LinkedList.hpp.gcov.html#25">_ZN16DoublyLinkedListI8TestNodeEC2Ev</a></td>
->>>>>>> c8d7535e
               <td class="coverFnHi">22</td>
+            </tr>
+    <tr>
+              <td class="coverFn"><a href="LinkedList.hpp.gcov.html#33">_ZNK16DoublyLinkedListIN2CS31MIDIInputElementChannelPressureEE18node_iterator_baseIS1_EneERKS4_</a></td>
+              <td class="coverFnHi">23</td>
+            </tr>
+    <tr>
+              <td class="coverFn"><a href="LinkedList.hpp.gcov.html#50">_ZN16DoublyLinkedListIN2CS21MIDIInputElementSysExEE13node_iteratorIS1_EC2EPS1_</a></td>
+              <td class="coverFnHi">24</td>
+            </tr>
+    <tr>
+              <td class="coverFn"><a href="LinkedList.hpp.gcov.html#31">_ZN16DoublyLinkedListIN2CS21MIDIInputElementSysExEE18node_iterator_baseIS1_EC2EPS1_</a></td>
+              <td class="coverFnHi">24</td>
             </tr>
     <tr>
               <td class="coverFn"><a href="LinkedList.hpp.gcov.html#115">_ZN16DoublyLinkedListIN2AH17ExtendedIOElementEE6appendEPS1_</a></td>
@@ -792,23 +736,7 @@
               <td class="coverFnHi">25</td>
             </tr>
     <tr>
-<<<<<<< HEAD
-              <td class="coverFn"><a href="LinkedList.hpp.gcov.html#29">_ZNK16DoublyLinkedListIN2CS31MIDIInputElementChannelPressureEE18node_iterator_baseIS1_EneERKS4_</a></td>
-              <td class="coverFnHi">23</td>
-            </tr>
-    <tr>
-              <td class="coverFn"><a href="LinkedList.hpp.gcov.html#46">_ZN16DoublyLinkedListIN2CS21MIDIInputElementSysExEE13node_iteratorIS1_EC2EPS1_</a></td>
-              <td class="coverFnHi">24</td>
-            </tr>
-    <tr>
-              <td class="coverFn"><a href="LinkedList.hpp.gcov.html#27">_ZN16DoublyLinkedListIN2CS21MIDIInputElementSysExEE18node_iterator_baseIS1_EC2EPS1_</a></td>
-              <td class="coverFnHi">24</td>
-            </tr>
-    <tr>
-              <td class="coverFn"><a href="LinkedList.hpp.gcov.html#268">_ZN16DoublyLinkedListIN2AH17ExtendedIOElementEE3endEv</a></td>
-=======
               <td class="coverFn"><a href="LinkedList.hpp.gcov.html#300">_ZN14DoublyLinkableIN2AH17ExtendedIOElementEEC2Ev</a></td>
->>>>>>> c8d7535e
               <td class="coverFnHi">26</td>
             </tr>
     <tr>
@@ -816,19 +744,15 @@
               <td class="coverFnHi">26</td>
             </tr>
     <tr>
-<<<<<<< HEAD
-              <td class="coverFn"><a href="LinkedList.hpp.gcov.html#46">_ZN16DoublyLinkedListIN2CS20MIDIInputElementNoteEE13node_iteratorIS1_EC2EPS1_</a></td>
+              <td class="coverFn"><a href="LinkedList.hpp.gcov.html#50">_ZN16DoublyLinkedListIN2CS20MIDIInputElementNoteEE13node_iteratorIS1_EC2EPS1_</a></td>
               <td class="coverFnHi">26</td>
             </tr>
     <tr>
-              <td class="coverFn"><a href="LinkedList.hpp.gcov.html#27">_ZN16DoublyLinkedListIN2CS20MIDIInputElementNoteEE18node_iterator_baseIS1_EC2EPS1_</a></td>
+              <td class="coverFn"><a href="LinkedList.hpp.gcov.html#31">_ZN16DoublyLinkedListIN2CS20MIDIInputElementNoteEE18node_iterator_baseIS1_EC2EPS1_</a></td>
               <td class="coverFnHi">26</td>
             </tr>
     <tr>
-              <td class="coverFn"><a href="LinkedList.hpp.gcov.html#138">_ZN16DoublyLinkedListI8TestNodeE12insertBeforeEPS0_S2_</a></td>
-=======
               <td class="coverFn"><a href="LinkedList.hpp.gcov.html#142">_ZN16DoublyLinkedListI8TestNodeE12insertBeforeEPS0_S2_</a></td>
->>>>>>> c8d7535e
               <td class="coverFnHi">27</td>
             </tr>
     <tr>
@@ -852,59 +776,47 @@
               <td class="coverFnHi">39</td>
             </tr>
     <tr>
-<<<<<<< HEAD
-              <td class="coverFn"><a href="LinkedList.hpp.gcov.html#57">_ZN16DoublyLinkedListIN2AH9UpdatableINS0_15NormalUpdatableEEEE13node_iteratorIS3_EppEv</a></td>
+              <td class="coverFn"><a href="LinkedList.hpp.gcov.html#61">_ZN16DoublyLinkedListIN2AH9UpdatableINS0_15NormalUpdatableEEEE13node_iteratorIS3_EppEv</a></td>
               <td class="coverFnHi">40</td>
             </tr>
     <tr>
-              <td class="coverFn"><a href="LinkedList.hpp.gcov.html#268">_ZN16DoublyLinkedListIN2AH9UpdatableINS0_15NormalUpdatableEEEE3endEv</a></td>
+              <td class="coverFn"><a href="LinkedList.hpp.gcov.html#272">_ZN16DoublyLinkedListIN2AH9UpdatableINS0_15NormalUpdatableEEEE3endEv</a></td>
               <td class="coverFnHi">40</td>
             </tr>
     <tr>
-              <td class="coverFn"><a href="LinkedList.hpp.gcov.html#267">_ZN16DoublyLinkedListIN2AH9UpdatableINS0_15NormalUpdatableEEEE5beginEv</a></td>
+              <td class="coverFn"><a href="LinkedList.hpp.gcov.html#271">_ZN16DoublyLinkedListIN2AH9UpdatableINS0_15NormalUpdatableEEEE5beginEv</a></td>
               <td class="coverFnHi">40</td>
             </tr>
     <tr>
-              <td class="coverFn"><a href="LinkedList.hpp.gcov.html#57">_ZN16DoublyLinkedListIN2CS17BankableMIDIInputILh2EEEE13node_iteratorIS2_EppEv</a></td>
+              <td class="coverFn"><a href="LinkedList.hpp.gcov.html#61">_ZN16DoublyLinkedListIN2CS17BankableMIDIInputILh2EEEE13node_iteratorIS2_EppEv</a></td>
               <td class="coverFnHi">40</td>
             </tr>
     <tr>
-              <td class="coverFn"><a href="LinkedList.hpp.gcov.html#33">_ZNK16DoublyLinkedListIN2AH9UpdatableINS0_15NormalUpdatableEEEE18node_iterator_baseIS3_EdeEv</a></td>
+              <td class="coverFn"><a href="LinkedList.hpp.gcov.html#37">_ZNK16DoublyLinkedListIN2AH9UpdatableINS0_15NormalUpdatableEEEE18node_iterator_baseIS3_EdeEv</a></td>
               <td class="coverFnHi">40</td>
             </tr>
     <tr>
-              <td class="coverFn"><a href="LinkedList.hpp.gcov.html#33">_ZNK16DoublyLinkedListIN2CS17BankableMIDIInputILh2EEEE18node_iterator_baseIS2_EdeEv</a></td>
+              <td class="coverFn"><a href="LinkedList.hpp.gcov.html#37">_ZNK16DoublyLinkedListIN2CS17BankableMIDIInputILh2EEEE18node_iterator_baseIS2_EdeEv</a></td>
               <td class="coverFnHi">40</td>
             </tr>
     <tr>
-              <td class="coverFn"><a href="LinkedList.hpp.gcov.html#268">_ZN16DoublyLinkedListIN2CS17BankableMIDIInputILh2EEEE3endEv</a></td>
+              <td class="coverFn"><a href="LinkedList.hpp.gcov.html#272">_ZN16DoublyLinkedListIN2CS17BankableMIDIInputILh2EEEE3endEv</a></td>
               <td class="coverFnHi">41</td>
             </tr>
     <tr>
-              <td class="coverFn"><a href="LinkedList.hpp.gcov.html#267">_ZN16DoublyLinkedListIN2CS17BankableMIDIInputILh2EEEE5beginEv</a></td>
+              <td class="coverFn"><a href="LinkedList.hpp.gcov.html#271">_ZN16DoublyLinkedListIN2CS17BankableMIDIInputILh2EEEE5beginEv</a></td>
               <td class="coverFnHi">41</td>
             </tr>
     <tr>
-              <td class="coverFn"><a href="LinkedList.hpp.gcov.html#46">_ZN16DoublyLinkedListIN2CS31MIDIInputElementChannelPressureEE13node_iteratorIS1_EC2EPS1_</a></td>
+              <td class="coverFn"><a href="LinkedList.hpp.gcov.html#50">_ZN16DoublyLinkedListIN2CS31MIDIInputElementChannelPressureEE13node_iteratorIS1_EC2EPS1_</a></td>
               <td class="coverFnHi">42</td>
             </tr>
     <tr>
-              <td class="coverFn"><a href="LinkedList.hpp.gcov.html#27">_ZN16DoublyLinkedListIN2CS31MIDIInputElementChannelPressureEE18node_iterator_baseIS1_EC2EPS1_</a></td>
+              <td class="coverFn"><a href="LinkedList.hpp.gcov.html#31">_ZN16DoublyLinkedListIN2CS31MIDIInputElementChannelPressureEE18node_iterator_baseIS1_EC2EPS1_</a></td>
               <td class="coverFnHi">42</td>
             </tr>
     <tr>
-              <td class="coverFn"><a href="LinkedList.hpp.gcov.html#46">_ZN16DoublyLinkedListIN2AH17ExtendedIOElementEE13node_iteratorIS1_EC2EPS1_</a></td>
-              <td class="coverFnHi">52</td>
-            </tr>
-    <tr>
-              <td class="coverFn"><a href="LinkedList.hpp.gcov.html#27">_ZN16DoublyLinkedListIN2AH17ExtendedIOElementEE18node_iterator_baseIS1_EC2EPS1_</a></td>
-              <td class="coverFnHi">52</td>
-            </tr>
-    <tr>
-              <td class="coverFn"><a href="LinkedList.hpp.gcov.html#185">_ZZN16DoublyLinkedListI8TestNodeE12insertSortedEPS0_ENKUlRS0_S3_E_clES3_S3_</a></td>
-=======
               <td class="coverFn"><a href="LinkedList.hpp.gcov.html#189">_ZZN16DoublyLinkedListI8TestNodeE12insertSortedEPS0_ENKUlRS0_S3_E_clES3_S3_</a></td>
->>>>>>> c8d7535e
               <td class="coverFnHi">74</td>
             </tr>
     <tr>
@@ -916,63 +828,55 @@
               <td class="coverFnHi">80</td>
             </tr>
     <tr>
-<<<<<<< HEAD
-              <td class="coverFn"><a href="LinkedList.hpp.gcov.html#46">_ZN16DoublyLinkedListIN2AH9UpdatableINS0_15NormalUpdatableEEEE13node_iteratorIS3_EC2EPS3_</a></td>
+              <td class="coverFn"><a href="LinkedList.hpp.gcov.html#50">_ZN16DoublyLinkedListIN2AH9UpdatableINS0_15NormalUpdatableEEEE13node_iteratorIS3_EC2EPS3_</a></td>
               <td class="coverFnHi">80</td>
             </tr>
     <tr>
-              <td class="coverFn"><a href="LinkedList.hpp.gcov.html#27">_ZN16DoublyLinkedListIN2AH9UpdatableINS0_15NormalUpdatableEEEE18node_iterator_baseIS3_EC2EPS3_</a></td>
+              <td class="coverFn"><a href="LinkedList.hpp.gcov.html#31">_ZN16DoublyLinkedListIN2AH9UpdatableINS0_15NormalUpdatableEEEE18node_iterator_baseIS3_EC2EPS3_</a></td>
               <td class="coverFnHi">80</td>
             </tr>
     <tr>
-              <td class="coverFn"><a href="LinkedList.hpp.gcov.html#29">_ZNK16DoublyLinkedListIN2AH9UpdatableINS0_15NormalUpdatableEEEE18node_iterator_baseIS3_EneERKS6_</a></td>
+              <td class="coverFn"><a href="LinkedList.hpp.gcov.html#33">_ZNK16DoublyLinkedListIN2AH9UpdatableINS0_15NormalUpdatableEEEE18node_iterator_baseIS3_EneERKS6_</a></td>
               <td class="coverFnHi">80</td>
             </tr>
     <tr>
-              <td class="coverFn"><a href="LinkedList.hpp.gcov.html#29">_ZNK16DoublyLinkedListIN2CS17BankableMIDIInputILh2EEEE18node_iterator_baseIS2_EneERKS5_</a></td>
+              <td class="coverFn"><a href="LinkedList.hpp.gcov.html#33">_ZNK16DoublyLinkedListIN2CS17BankableMIDIInputILh2EEEE18node_iterator_baseIS2_EneERKS5_</a></td>
               <td class="coverFnHi">81</td>
             </tr>
     <tr>
-              <td class="coverFn"><a href="LinkedList.hpp.gcov.html#46">_ZN16DoublyLinkedListIN2CS17BankableMIDIInputILh2EEEE13node_iteratorIS2_EC2EPS2_</a></td>
+              <td class="coverFn"><a href="LinkedList.hpp.gcov.html#50">_ZN16DoublyLinkedListIN2CS17BankableMIDIInputILh2EEEE13node_iteratorIS2_EC2EPS2_</a></td>
               <td class="coverFnHi">82</td>
             </tr>
     <tr>
-              <td class="coverFn"><a href="LinkedList.hpp.gcov.html#27">_ZN16DoublyLinkedListIN2CS17BankableMIDIInputILh2EEEE18node_iterator_baseIS2_EC2EPS2_</a></td>
+              <td class="coverFn"><a href="LinkedList.hpp.gcov.html#31">_ZN16DoublyLinkedListIN2CS17BankableMIDIInputILh2EEEE18node_iterator_baseIS2_EC2EPS2_</a></td>
               <td class="coverFnHi">82</td>
             </tr>
     <tr>
-              <td class="coverFn"><a href="LinkedList.hpp.gcov.html#111">_ZN16DoublyLinkedListI8TestNodeE6appendEPS0_</a></td>
-              <td class="coverFnHi">88</td>
-            </tr>
-    <tr>
-              <td class="coverFn"><a href="LinkedList.hpp.gcov.html#296">_ZN14DoublyLinkableIN2AH9UpdatableINS0_15NormalUpdatableEEEEC2Ev</a></td>
-              <td class="coverFnHi">90</td>
-            </tr>
-    <tr>
-              <td class="coverFn"><a href="LinkedList.hpp.gcov.html#301">_ZN14DoublyLinkableIN2AH9UpdatableINS0_15NormalUpdatableEEEED2Ev</a></td>
-              <td class="coverFnHi">90</td>
-            </tr>
-    <tr>
-              <td class="coverFn"><a href="LinkedList.hpp.gcov.html#262">_ZN16DoublyLinkedListIN2AH9UpdatableINS0_15NormalUpdatableEEEE12couldContainEPS3_</a></td>
-              <td class="coverFnHi">90</td>
-            </tr>
-    <tr>
-              <td class="coverFn"><a href="LinkedList.hpp.gcov.html#111">_ZN16DoublyLinkedListIN2AH9UpdatableINS0_15NormalUpdatableEEEE6appendEPS3_</a></td>
-              <td class="coverFnHi">90</td>
-            </tr>
-    <tr>
-              <td class="coverFn"><a href="LinkedList.hpp.gcov.html#194">_ZN16DoublyLinkedListIN2AH9UpdatableINS0_15NormalUpdatableEEEE6removeEPS3_</a></td>
-              <td class="coverFnHi">90</td>
-            </tr>
-    <tr>
-              <td class="coverFn"><a href="LinkedList.hpp.gcov.html#296">_ZN14DoublyLinkableI8TestNodeEC2Ev</a></td>
-=======
               <td class="coverFn"><a href="LinkedList.hpp.gcov.html#115">_ZN16DoublyLinkedListI8TestNodeE6appendEPS0_</a></td>
               <td class="coverFnHi">88</td>
             </tr>
     <tr>
+              <td class="coverFn"><a href="LinkedList.hpp.gcov.html#300">_ZN14DoublyLinkableIN2AH9UpdatableINS0_15NormalUpdatableEEEEC2Ev</a></td>
+              <td class="coverFnHi">90</td>
+            </tr>
+    <tr>
+              <td class="coverFn"><a href="LinkedList.hpp.gcov.html#305">_ZN14DoublyLinkableIN2AH9UpdatableINS0_15NormalUpdatableEEEED2Ev</a></td>
+              <td class="coverFnHi">90</td>
+            </tr>
+    <tr>
+              <td class="coverFn"><a href="LinkedList.hpp.gcov.html#266">_ZN16DoublyLinkedListIN2AH9UpdatableINS0_15NormalUpdatableEEEE12couldContainEPS3_</a></td>
+              <td class="coverFnHi">90</td>
+            </tr>
+    <tr>
+              <td class="coverFn"><a href="LinkedList.hpp.gcov.html#115">_ZN16DoublyLinkedListIN2AH9UpdatableINS0_15NormalUpdatableEEEE6appendEPS3_</a></td>
+              <td class="coverFnHi">90</td>
+            </tr>
+    <tr>
+              <td class="coverFn"><a href="LinkedList.hpp.gcov.html#198">_ZN16DoublyLinkedListIN2AH9UpdatableINS0_15NormalUpdatableEEEE6removeEPS3_</a></td>
+              <td class="coverFnHi">90</td>
+            </tr>
+    <tr>
               <td class="coverFn"><a href="LinkedList.hpp.gcov.html#300">_ZN14DoublyLinkableI8TestNodeEC2Ev</a></td>
->>>>>>> c8d7535e
               <td class="coverFnHi">112</td>
             </tr>
     <tr>
