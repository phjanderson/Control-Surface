<!DOCTYPE HTML PUBLIC "-//W3C//DTD HTML 4.01 Transitional//EN">

<html lang="en">

<head>
  <meta http-equiv="Content-Type" content="text/html; charset=UTF-8">
<<<<<<< HEAD
  <title>LCOV - 80ba08a3895ece11ffdc0615e2a6f53de411ae19 - src/AH/Containers/ArrayHelpers.hpp - functions</title>
=======
  <title>LCOV - 62f9b31690cd326528909dc900cfda9ba79bd101 - src/AH/Containers/ArrayHelpers.hpp - functions</title>
>>>>>>> c8d7535e
  <link rel="stylesheet" type="text/css" href="../../../gcov.css">
</head>

<body>

  <table width="100%" border=0 cellspacing=0 cellpadding=0>
    <tr><td class="title">LCOV - code coverage report</td></tr>
    <tr><td class="ruler"><img src="../../../glass.png" width=3 height=3 alt=""></td></tr>

    <tr>
      <td width="100%">
        <table cellpadding=1 border=0 width="100%">
          <tr>
            <td width="10%" class="headerItem">Current view:</td>
            <td width="35%" class="headerValue"><a href="../../../index.html">top level</a> - <a href="index.html">src/AH/Containers</a> - ArrayHelpers.hpp<span style="font-size: 80%;"> (<a href="ArrayHelpers.hpp.gcov.html">source</a> / functions)</span></td>
            <td width="5%"></td>
            <td width="15%"></td>
            <td width="10%" class="headerCovTableHead">Hit</td>
            <td width="10%" class="headerCovTableHead">Total</td>
            <td width="15%" class="headerCovTableHead">Coverage</td>
          </tr>
          <tr>
            <td class="headerItem">Test:</td>
<<<<<<< HEAD
            <td class="headerValue">80ba08a3895ece11ffdc0615e2a6f53de411ae19</td>
            <td></td>
            <td class="headerItem">Lines:</td>
            <td class="headerCovTableEntry">38</td>
            <td class="headerCovTableEntry">38</td>
=======
            <td class="headerValue">62f9b31690cd326528909dc900cfda9ba79bd101</td>
            <td></td>
            <td class="headerItem">Lines:</td>
            <td class="headerCovTableEntry">36</td>
            <td class="headerCovTableEntry">36</td>
>>>>>>> c8d7535e
            <td class="headerCovTableEntryHi">100.0 %</td>
          </tr>
          <tr>
            <td class="headerItem">Date:</td>
<<<<<<< HEAD
            <td class="headerValue">2019-11-21 23:16:59</td>
            <td></td>
            <td class="headerItem">Functions:</td>
            <td class="headerCovTableEntry">23</td>
            <td class="headerCovTableEntry">23</td>
=======
            <td class="headerValue">2019-11-27 22:46:21</td>
            <td></td>
            <td class="headerItem">Functions:</td>
            <td class="headerCovTableEntry">17</td>
            <td class="headerCovTableEntry">17</td>
>>>>>>> c8d7535e
            <td class="headerCovTableEntryHi">100.0 %</td>
          </tr>
          <tr>
            <td class="headerItem">Legend:</td>
            <td class="headerValueLeg">            Lines:
            <span class="coverLegendCov">hit</span>
            <span class="coverLegendNoCov">not hit</span>
</td>
            <td></td>
          </tr>
          <tr><td><img src="../../../glass.png" width=3 height=3 alt=""></td></tr>
        </table>
      </td>
    </tr>

    <tr><td class="ruler"><img src="../../../glass.png" width=3 height=3 alt=""></td></tr>
  </table>

  <center>
  <table width="60%" cellpadding=1 cellspacing=1 border=0>
    <tr><td><br></td></tr>
    <tr>
      <td width="80%" class="tableHead">Function Name <span class="tableHeadSort"><a href="ArrayHelpers.hpp.func.html"><img src="../../../updown.png" width=10 height=14 alt="Sort by function name" title="Sort by function name" border=0></a></span></td>
      <td width="20%" class="tableHead">Hit count <span class="tableHeadSort"><img src="../../../glass.png" width=10 height=14 alt="Sort by hit count" title="Sort by hit count" border=0></span></td>
    </tr>
    <tr>
              <td class="coverFn"><a href="ArrayHelpers.hpp.gcov.html#241">_ZN2AH10distributeIiiLm3ELm4EEENS_5ArrayIDTmlcvT__EcvT0__EEXmiplT1_T2_Li1EEEERKNS1_IS2_XT1_EEERKNS1_IS3_XT2_EEE</a></td>
              <td class="coverFnHi">1</td>
            </tr>
    <tr>
              <td class="coverFn"><a href="ArrayHelpers.hpp.gcov.html#227">_ZN2AH10distributeIiiLm3ELm4ELb0ELb0EEENS_5ArrayIDTmlcvT__EcvT0__EEXmiplT1_T2_Li1EEEERKNS_10ArraySliceIS2_XT1_EXT3_EXT4_EEERKNS1_IS3_XT2_EEE</a></td>
              <td class="coverFnHi">1</td>
            </tr>
    <tr>
              <td class="coverFn"><a href="ArrayHelpers.hpp.gcov.html#216">_ZN2AH10distributeIiiLm3ELm4ELb0ELb0ELb0ELb0EEENS_5ArrayIDTmlcvT__EcvT0__EEXmiplT1_T2_Li1EEEERKNS_10ArraySliceIS2_XT1_EXT3_EXT5_EEERKNS6_IS3_XT2_EXT4_EXT6_EEE</a></td>
              <td class="coverFnHi">1</td>
            </tr>
    <tr>
              <td class="coverFn"><a href="ArrayHelpers.hpp.gcov.html#216">_ZN2AH10distributeIiiLm3ELm4ELb0ELb0ELb0ELb1EEENS_5ArrayIDTmlcvT__EcvT0__EEXmiplT1_T2_Li1EEEERKNS_10ArraySliceIS2_XT1_EXT3_EXT5_EEERKNS6_IS3_XT2_EXT4_EXT6_EEE</a></td>
              <td class="coverFnHi">1</td>
            </tr>
    <tr>
              <td class="coverFn"><a href="ArrayHelpers.hpp.gcov.html#216">_ZN2AH10distributeIiiLm3ELm4ELb0ELb0ELb1ELb1EEENS_5ArrayIDTmlcvT__EcvT0__EEXmiplT1_T2_Li1EEEERKNS_10ArraySliceIS2_XT1_EXT3_EXT5_EEERKNS6_IS3_XT2_EXT4_EXT6_EEE</a></td>
              <td class="coverFnHi">1</td>
            </tr>
    <tr>
              <td class="coverFn"><a href="ArrayHelpers.hpp.gcov.html#241">_ZN2AH10distributeIiiLm4ELm3EEENS_5ArrayIDTmlcvT__EcvT0__EEXmiplT1_T2_Li1EEEERKNS1_IS2_XT1_EEERKNS1_IS3_XT2_EEE</a></td>
              <td class="coverFnHi">1</td>
            </tr>
    <tr>
              <td class="coverFn"><a href="ArrayHelpers.hpp.gcov.html#227">_ZN2AH10distributeIiiLm4ELm3ELb0ELb0EEENS_5ArrayIDTmlcvT__EcvT0__EEXmiplT1_T2_Li1EEEERKNS_10ArraySliceIS2_XT1_EXT3_EXT4_EEERKNS1_IS3_XT2_EEE</a></td>
              <td class="coverFnHi">1</td>
            </tr>
    <tr>
              <td class="coverFn"><a href="ArrayHelpers.hpp.gcov.html#216">_ZN2AH10distributeIiiLm4ELm3ELb0ELb0ELb0ELb1EEENS_5ArrayIDTmlcvT__EcvT0__EEXmiplT1_T2_Li1EEEERKNS_10ArraySliceIS2_XT1_EXT3_EXT5_EEERKNS6_IS3_XT2_EXT4_EXT6_EEE</a></td>
              <td class="coverFnHi">1</td>
            </tr>
    <tr>
              <td class="coverFn"><a href="ArrayHelpers.hpp.gcov.html#216">_ZN2AH10distributeIiiLm4ELm3ELb0ELb0ELb1ELb1EEENS_5ArrayIDTmlcvT__EcvT0__EEXmiplT1_T2_Li1EEEERKNS_10ArraySliceIS2_XT1_EXT3_EXT5_EEERKNS6_IS3_XT2_EXT4_EXT6_EEE</a></td>
              <td class="coverFnHi">1</td>
            </tr>
    <tr>
              <td class="coverFn"><a href="ArrayHelpers.hpp.gcov.html#89">_ZN2AH13generateArrayILm4EZN31generateArray_simpleNoType_Test8TestBodyEvE3$_1EENS_5ArrayIDTclfp_EEXT_EEET0_</a></td>
              <td class="coverFnHi">1</td>
            </tr>
    <tr>
              <td class="coverFn"><a href="ArrayHelpers.hpp.gcov.html#69">_ZN2AH13generateArrayIjLm4ENS_6detail11IncrementorIiiEEEENS_5ArrayIT_XT0_EEET1_</a></td>
              <td class="coverFnHi">1</td>
            </tr>
    <tr>
              <td class="coverFn"><a href="ArrayHelpers.hpp.gcov.html#69">_ZN2AH13generateArrayIjLm4EZN25generateArray_simple_Test8TestBodyEvE3$_0EENS_5ArrayIT_XT0_EEET1_</a></td>
              <td class="coverFnHi">1</td>
            </tr>
    <tr>
              <td class="coverFn"><a href="ArrayHelpers.hpp.gcov.html#181">_ZN2AH24generateIncrementalArrayIjLm4EiiEENS_5ArrayIT_XT0_EEET1_T2_</a></td>
              <td class="coverFnHi">1</td>
            </tr>
    <tr>
<<<<<<< HEAD
              <td class="coverFn"><a href="ArrayHelpers.hpp.gcov.html#110">_ZN2AH6copyAsIN2CS20MIDICNChannelAddressELm4ENS1_13MIDICNChannelEEENS_5ArrayIT_XT0_EEERKNS4_IT1_XT0_EEE</a></td>
              <td class="coverFnHi">1</td>
            </tr>
    <tr>
              <td class="coverFn"><a href="ArrayHelpers.hpp.gcov.html#15">_ZN2AH8generateIPZN21fillArray_simple_Test8TestBodyEvE1SZNS_9fillArrayIS2_Lm4EJifEEENS_5ArrayIT_XT0_EEEDpT1_EUlvE_EEvS6_S6_T0_</a></td>
=======
              <td class="coverFn"><a href="ArrayHelpers.hpp.gcov.html#122">_ZN2AH5applyISt6negateIvEiLm5EEENS_5ArrayIDTcltlT_EtlT0_EEEXT1_EEERKNS3_IS5_XT1_EEES4_</a></td>
>>>>>>> c8d7535e
              <td class="coverFnHi">1</td>
            </tr>
    <tr>
              <td class="coverFn"><a href="ArrayHelpers.hpp.gcov.html#32">_ZN2AH6detail11IncrementorIiiEC2Eii</a></td>
              <td class="coverFnHi">1</td>
            </tr>
    <tr>
              <td class="coverFn"><a href="ArrayHelpers.hpp.gcov.html#139">_ZN2AH9fillArrayIZN21fillArray_simple_Test8TestBodyEvE1SLm4EJifEEENS_5ArrayIT_XT0_EEEDpT1_</a></td>
              <td class="coverFnHi">1</td>
            </tr>
    <tr>
              <td class="coverFn"><a href="ArrayHelpers.hpp.gcov.html#34">_ZN2AH6detail11IncrementorIiiEclEv</a></td>
              <td class="coverFnHi">4</td>
            </tr>
  </table>
  <br>
  </center>
  <table width="100%" border=0 cellspacing=0 cellpadding=0>
    <tr><td class="ruler"><img src="../../../glass.png" width=3 height=3 alt=""></td></tr>
    <tr><td class="versionInfo">Generated by: <a href="http://ltp.sourceforge.net/coverage/lcov.php" target="_parent">LCOV version 1.14-5-g4ff2ed6</a></td></tr>
  </table>
  <br>

</body>
</html><|MERGE_RESOLUTION|>--- conflicted
+++ resolved
@@ -4,11 +4,7 @@
 
 <head>
   <meta http-equiv="Content-Type" content="text/html; charset=UTF-8">
-<<<<<<< HEAD
-  <title>LCOV - 80ba08a3895ece11ffdc0615e2a6f53de411ae19 - src/AH/Containers/ArrayHelpers.hpp - functions</title>
-=======
-  <title>LCOV - 62f9b31690cd326528909dc900cfda9ba79bd101 - src/AH/Containers/ArrayHelpers.hpp - functions</title>
->>>>>>> c8d7535e
+  <title>LCOV - d0de365697a9d6a8331c32c0388c9e38aa541a32 - src/AH/Containers/ArrayHelpers.hpp - functions</title>
   <link rel="stylesheet" type="text/css" href="../../../gcov.css">
 </head>
 
@@ -32,36 +28,20 @@
           </tr>
           <tr>
             <td class="headerItem">Test:</td>
-<<<<<<< HEAD
-            <td class="headerValue">80ba08a3895ece11ffdc0615e2a6f53de411ae19</td>
+            <td class="headerValue">d0de365697a9d6a8331c32c0388c9e38aa541a32</td>
             <td></td>
             <td class="headerItem">Lines:</td>
-            <td class="headerCovTableEntry">38</td>
-            <td class="headerCovTableEntry">38</td>
-=======
-            <td class="headerValue">62f9b31690cd326528909dc900cfda9ba79bd101</td>
-            <td></td>
-            <td class="headerItem">Lines:</td>
-            <td class="headerCovTableEntry">36</td>
-            <td class="headerCovTableEntry">36</td>
->>>>>>> c8d7535e
+            <td class="headerCovTableEntry">41</td>
+            <td class="headerCovTableEntry">41</td>
             <td class="headerCovTableEntryHi">100.0 %</td>
           </tr>
           <tr>
             <td class="headerItem">Date:</td>
-<<<<<<< HEAD
-            <td class="headerValue">2019-11-21 23:16:59</td>
+            <td class="headerValue">2019-11-28 01:24:59</td>
             <td></td>
             <td class="headerItem">Functions:</td>
-            <td class="headerCovTableEntry">23</td>
-            <td class="headerCovTableEntry">23</td>
-=======
-            <td class="headerValue">2019-11-27 22:46:21</td>
-            <td></td>
-            <td class="headerItem">Functions:</td>
-            <td class="headerCovTableEntry">17</td>
-            <td class="headerCovTableEntry">17</td>
->>>>>>> c8d7535e
+            <td class="headerCovTableEntry">19</td>
+            <td class="headerCovTableEntry">19</td>
             <td class="headerCovTableEntryHi">100.0 %</td>
           </tr>
           <tr>
@@ -140,15 +120,11 @@
               <td class="coverFnHi">1</td>
             </tr>
     <tr>
-<<<<<<< HEAD
-              <td class="coverFn"><a href="ArrayHelpers.hpp.gcov.html#110">_ZN2AH6copyAsIN2CS20MIDICNChannelAddressELm4ENS1_13MIDICNChannelEEENS_5ArrayIT_XT0_EEERKNS4_IT1_XT0_EEE</a></td>
+              <td class="coverFn"><a href="ArrayHelpers.hpp.gcov.html#122">_ZN2AH5applyISt6negateIvEiLm5EEENS_5ArrayIDTcltlT_EtlT0_EEEXT1_EEERKNS3_IS5_XT1_EEES4_</a></td>
               <td class="coverFnHi">1</td>
             </tr>
     <tr>
-              <td class="coverFn"><a href="ArrayHelpers.hpp.gcov.html#15">_ZN2AH8generateIPZN21fillArray_simple_Test8TestBodyEvE1SZNS_9fillArrayIS2_Lm4EJifEEENS_5ArrayIT_XT0_EEEDpT1_EUlvE_EEvS6_S6_T0_</a></td>
-=======
-              <td class="coverFn"><a href="ArrayHelpers.hpp.gcov.html#122">_ZN2AH5applyISt6negateIvEiLm5EEENS_5ArrayIDTcltlT_EtlT0_EEEXT1_EEERKNS3_IS5_XT1_EEES4_</a></td>
->>>>>>> c8d7535e
+              <td class="coverFn"><a href="ArrayHelpers.hpp.gcov.html#110">_ZN2AH6copyAsIN2CS20MIDICNChannelAddressELm4ENS1_13MIDICNChannelEEENS_5ArrayIT_XT0_EEERKNS4_IT1_XT0_EEE</a></td>
               <td class="coverFnHi">1</td>
             </tr>
     <tr>
@@ -163,6 +139,10 @@
               <td class="coverFn"><a href="ArrayHelpers.hpp.gcov.html#34">_ZN2AH6detail11IncrementorIiiEclEv</a></td>
               <td class="coverFnHi">4</td>
             </tr>
+    <tr>
+              <td class="coverFn"><a href="ArrayHelpers.hpp.gcov.html#113">_ZZN2AH6copyAsIN2CS20MIDICNChannelAddressELm4ENS1_13MIDICNChannelEEENS_5ArrayIT_XT0_EEERKNS4_IT1_XT0_EEEENKUlRKS3_E_clESC_</a></td>
+              <td class="coverFnHi">4</td>
+            </tr>
   </table>
   <br>
   </center>
