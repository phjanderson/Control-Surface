<!DOCTYPE HTML PUBLIC "-//W3C//DTD HTML 4.01 Transitional//EN">

<html lang="en">

<head>
  <meta http-equiv="Content-Type" content="text/html; charset=UTF-8">
<<<<<<< HEAD
  <title>LCOV - fbe9044aefc8963d49222b6ab7f053652324d2ea - src/AH/Containers/Array.hpp</title>
=======
  <title>LCOV - 1238ca8ca4ab5458c886ba227774c4324e608a0a - src/AH/Containers/Array.hpp</title>
>>>>>>> 50954c0a
  <link rel="stylesheet" type="text/css" href="../../../gcov.css">
</head>

<body>

  <table width="100%" border=0 cellspacing=0 cellpadding=0>
    <tr><td class="title">LCOV - code coverage report</td></tr>
    <tr><td class="ruler"><img src="../../../glass.png" width=3 height=3 alt=""></td></tr>

    <tr>
      <td width="100%">
        <table cellpadding=1 border=0 width="100%">
          <tr>
            <td width="10%" class="headerItem">Current view:</td>
            <td width="35%" class="headerValue"><a href="../../../index.html">top level</a> - <a href="index.html">src/AH/Containers</a> - Array.hpp<span style="font-size: 80%;"> (source / <a href="Array.hpp.func-sort-c.html">functions</a>)</span></td>
            <td width="5%"></td>
            <td width="15%"></td>
            <td width="10%" class="headerCovTableHead">Hit</td>
            <td width="10%" class="headerCovTableHead">Total</td>
            <td width="15%" class="headerCovTableHead">Coverage</td>
          </tr>
          <tr>
            <td class="headerItem">Test:</td>
<<<<<<< HEAD
            <td class="headerValue">fbe9044aefc8963d49222b6ab7f053652324d2ea</td>
            <td></td>
            <td class="headerItem">Lines:</td>
            <td class="headerCovTableEntry">133</td>
            <td class="headerCovTableEntry">144</td>
            <td class="headerCovTableEntryHi">92.4 %</td>
          </tr>
          <tr>
            <td class="headerItem">Date:</td>
            <td class="headerValue">2019-11-15 22:40:54</td>
            <td></td>
            <td class="headerItem">Functions:</td>
            <td class="headerCovTableEntry">160</td>
            <td class="headerCovTableEntry">178</td>
            <td class="headerCovTableEntryMed">89.9 %</td>
=======
            <td class="headerValue">1238ca8ca4ab5458c886ba227774c4324e608a0a</td>
            <td></td>
            <td class="headerItem">Lines:</td>
            <td class="headerCovTableEntry">132</td>
            <td class="headerCovTableEntry">143</td>
            <td class="headerCovTableEntryHi">92.3 %</td>
          </tr>
          <tr>
            <td class="headerItem">Date:</td>
            <td class="headerValue">2019-11-15 23:53:08</td>
            <td></td>
            <td class="headerItem">Functions:</td>
            <td class="headerCovTableEntry">119</td>
            <td class="headerCovTableEntry">121</td>
            <td class="headerCovTableEntryHi">98.3 %</td>
>>>>>>> 50954c0a
          </tr>
          <tr>
            <td class="headerItem">Legend:</td>
            <td class="headerValueLeg">            Lines:
            <span class="coverLegendCov">hit</span>
            <span class="coverLegendNoCov">not hit</span>
</td>
            <td></td>
          </tr>
          <tr><td><img src="../../../glass.png" width=3 height=3 alt=""></td></tr>
        </table>
      </td>
    </tr>

    <tr><td class="ruler"><img src="../../../glass.png" width=3 height=3 alt=""></td></tr>
  </table>

  <table cellpadding=0 cellspacing=0 border=0>
    <tr>
      <td><br></td>
    </tr>
    <tr>
      <td>
<pre class="sourceHeading">          Line data    Source code</pre>
<pre class="source">
<a name="1"><span class="lineNum">       1 </span>            : /* ✔ */</a>
<a name="2"><span class="lineNum">       2 </span>            : </a>
<a name="3"><span class="lineNum">       3 </span>            : #pragma once</a>
<a name="4"><span class="lineNum">       4 </span>            : </a>
<a name="5"><span class="lineNum">       5 </span>            : #include &lt;AH/Error/Error.hpp&gt;</a>
<a name="6"><span class="lineNum">       6 </span>            : #include &lt;AH/STL/type_traits&gt; // conditional</a>
<a name="7"><span class="lineNum">       7 </span>            : #include &lt;AH/STL/iterator&gt;</a>
<a name="8"><span class="lineNum">       8 </span>            : #include &lt;stddef.h&gt;           // size_t</a>
<a name="9"><span class="lineNum">       9 </span>            : </a>
<a name="10"><span class="lineNum">      10 </span>            : BEGIN_AH_NAMESPACE</a>
<a name="11"><span class="lineNum">      11 </span>            : </a>
<a name="12"><span class="lineNum">      12 </span>            : template &lt;class T&gt;</a>
<a name="13"><span class="lineNum">      13 </span>            : constexpr T abs_diff(const T &amp;a, const T &amp;b) {</a>
<a name="14"><span class="lineNum">      14 </span>            :     return a &lt; b ? b - a : a - b;</a>
<a name="15"><span class="lineNum">      15 </span>            : }</a>
<a name="16"><span class="lineNum">      16 </span>            : </a>
<a name="17"><span class="lineNum">      17 </span>            : /// @addtogroup AH_Containers</a>
<a name="18"><span class="lineNum">      18 </span>            : /// @{</a>
<a name="19"><span class="lineNum">      19 </span>            : </a>
<a name="20"><span class="lineNum">      20 </span>            : template &lt;class T, size_t N, bool Reverse, bool Const&gt;</a>
<a name="21"><span class="lineNum">      21 </span>            : class ArraySlice;</a>
<a name="22"><span class="lineNum">      22 </span>            : </a>
<a name="23"><span class="lineNum">      23 </span>            : /**</a>
<a name="24"><span class="lineNum">      24 </span>            :  * @brief   An array wrapper for easy copying, comparing, and iterating.</a>
<a name="25"><span class="lineNum">      25 </span>            :  * </a>
<a name="26"><span class="lineNum">      26 </span>            :  * @tparam  T</a>
<a name="27"><span class="lineNum">      27 </span>            :  *          The type of the elements in the array.</a>
<a name="28"><span class="lineNum">      28 </span>            :  * @tparam  N </a>
<a name="29"><span class="lineNum">      29 </span>            :  *          The number of elements in the array.</a>
<a name="30"><span class="lineNum">      30 </span>            :  */</a>
<a name="31"><span class="lineNum">      31 </span>            : template &lt;class T, size_t N&gt;</a>
<a name="32"><span class="lineNum">      32 </span><span class="lineCov">        480 : struct Array {</span></a>
<a name="33"><span class="lineNum">      33 </span>            :     T data[N];</a>
<a name="34"><span class="lineNum">      34 </span>            :     using type = T;</a>
<a name="35"><span class="lineNum">      35 </span>            :     constexpr static size_t length = N;</a>
<a name="36"><span class="lineNum">      36 </span>            : </a>
<a name="37"><span class="lineNum">      37 </span>            :     /**</a>
<a name="38"><span class="lineNum">      38 </span>            :      * @brief   Get the element at the given index.</a>
<a name="39"><span class="lineNum">      39 </span>            :      * </a>
<a name="40"><span class="lineNum">      40 </span>            :      * @note    Bounds checking is performed. If fatal errors are disabled, the</a>
<a name="41"><span class="lineNum">      41 </span>            :      *          last element is returned if the index is out of bounds. </a>
<a name="42"><span class="lineNum">      42 </span>            :      * </a>
<a name="43"><span class="lineNum">      43 </span>            :      * @param   index</a>
<a name="44"><span class="lineNum">      44 </span>            :      *          The (zero-based) index of the element to return.</a>
<a name="45"><span class="lineNum">      45 </span>            :      */</a>
<<<<<<< HEAD
<a name="46"><span class="lineNum">      46 </span><span class="lineCov">        445 :     T &amp;operator[](size_t index) {</span></a>
<a name="47"><span class="lineNum">      47 </span><span class="lineCov">        445 :         if (index &gt;= N) { // TODO</span></a>
<a name="48"><span class="lineNum">      48 </span><span class="lineCov">          1 :             ERROR(F(&quot;Index out of bounds: &quot;) &lt;&lt; index &lt;&lt; F(&quot; ≥ &quot;) &lt;&lt; N, 0xEDED);</span></a>
<a name="49"><span class="lineNum">      49 </span><span class="lineNoCov">          0 :             index = N - 1;</span></a>
<a name="50"><span class="lineNum">      50 </span><span class="lineNoCov">          0 :         }</span></a>
<a name="51"><span class="lineNum">      51 </span><span class="lineCov">        444 :         return data[index];</span></a>
=======
<a name="46"><span class="lineNum">      46 </span><span class="lineCov">        168 :     T &amp;operator[](size_t index) {</span></a>
<a name="47"><span class="lineNum">      47 </span><span class="lineCov">        168 :         if (index &gt;= N) { // TODO</span></a>
<a name="48"><span class="lineNum">      48 </span><span class="lineCov">          1 :             ERROR(F(&quot;Index out of bounds: &quot;) &lt;&lt; index &lt;&lt; F(&quot; ≥ &quot;) &lt;&lt; N, 0xEDED);</span></a>
<a name="49"><span class="lineNum">      49 </span><span class="lineNoCov">          0 :             index = N - 1;</span></a>
<a name="50"><span class="lineNum">      50 </span><span class="lineNoCov">          0 :         }</span></a>
<a name="51"><span class="lineNum">      51 </span><span class="lineCov">        167 :         return data[index];</span></a>
>>>>>>> 50954c0a
<a name="52"><span class="lineNum">      52 </span><span class="lineCov">          1 :     }</span></a>
<a name="53"><span class="lineNum">      53 </span>            : </a>
<a name="54"><span class="lineNum">      54 </span>            :     /**</a>
<a name="55"><span class="lineNum">      55 </span>            :      * @brief   Get the element at the given index.</a>
<a name="56"><span class="lineNum">      56 </span>            :      * </a>
<a name="57"><span class="lineNum">      57 </span>            :      * @note    Bounds checking is performed. If fatal errors are disabled, the</a>
<a name="58"><span class="lineNum">      58 </span>            :      *          last element is returned if the index is out of bounds. </a>
<a name="59"><span class="lineNum">      59 </span>            :      * </a>
<a name="60"><span class="lineNum">      60 </span>            :      * @param   index</a>
<a name="61"><span class="lineNum">      61 </span>            :      *          The (zero-based) index of the element to return.</a>
<a name="62"><span class="lineNum">      62 </span>            :      */</a>
<<<<<<< HEAD
<a name="63"><span class="lineNum">      63 </span><span class="lineCov">        949 :     const T &amp;operator[](size_t index) const {</span></a>
<a name="64"><span class="lineNum">      64 </span><span class="lineCov">        949 :         if (index &gt;= N) { // TODO</span></a>
<a name="65"><span class="lineNum">      65 </span><span class="lineCov">          1 :             ERROR(F(&quot;Index out of bounds: &quot;) &lt;&lt; index &lt;&lt; F(&quot; ≥ &quot;) &lt;&lt; N, 0xEDED);</span></a>
<a name="66"><span class="lineNum">      66 </span><span class="lineNoCov">          0 :             index = N - 1;</span></a>
<a name="67"><span class="lineNum">      67 </span><span class="lineNoCov">          0 :         }</span></a>
<a name="68"><span class="lineNum">      68 </span><span class="lineCov">        948 :         return data[index];</span></a>
=======
<a name="63"><span class="lineNum">      63 </span><span class="lineCov">        379 :     const T &amp;operator[](size_t index) const {</span></a>
<a name="64"><span class="lineNum">      64 </span><span class="lineCov">        379 :         if (index &gt;= N) { // TODO</span></a>
<a name="65"><span class="lineNum">      65 </span><span class="lineCov">          1 :             ERROR(F(&quot;Index out of bounds: &quot;) &lt;&lt; index &lt;&lt; F(&quot; ≥ &quot;) &lt;&lt; N, 0xEDED);</span></a>
<a name="66"><span class="lineNum">      66 </span><span class="lineNoCov">          0 :             index = N - 1;</span></a>
<a name="67"><span class="lineNum">      67 </span><span class="lineNoCov">          0 :         }</span></a>
<a name="68"><span class="lineNum">      68 </span><span class="lineCov">        378 :         return data[index];</span></a>
>>>>>>> 50954c0a
<a name="69"><span class="lineNum">      69 </span><span class="lineCov">          1 :     }</span></a>
<a name="70"><span class="lineNum">      70 </span>            : </a>
<a name="71"><span class="lineNum">      71 </span>            :     /**</a>
<a name="72"><span class="lineNum">      72 </span>            :      * @brief   Get a pointer to the first element.</a>
<a name="73"><span class="lineNum">      73 </span>            :      */</a>
<a name="74"><span class="lineNum">      74 </span><span class="lineCov">         34 :     T *begin() { return &amp;data[0]; }</span></a>
<a name="75"><span class="lineNum">      75 </span>            : </a>
<a name="76"><span class="lineNum">      76 </span>            :     /**</a>
<a name="77"><span class="lineNum">      77 </span>            :      * @brief   Get a pointer to the first element.</a>
<a name="78"><span class="lineNum">      78 </span>            :      */</a>
<a name="79"><span class="lineNum">      79 </span><span class="lineCov">         24 :     const T *begin() const { return &amp;data[0]; }</span></a>
<a name="80"><span class="lineNum">      80 </span>            : </a>
<a name="81"><span class="lineNum">      81 </span>            :     /**</a>
<a name="82"><span class="lineNum">      82 </span>            :      * @brief   Get a pointer to the memory beyond the array.</a>
<a name="83"><span class="lineNum">      83 </span>            :      */</a>
<a name="84"><span class="lineNum">      84 </span><span class="lineCov">         34 :     T *end() { return &amp;data[N]; }</span></a>
<a name="85"><span class="lineNum">      85 </span>            : </a>
<a name="86"><span class="lineNum">      86 </span>            :     /**</a>
<a name="87"><span class="lineNum">      87 </span>            :      * @brief   Get a pointer to the memory beyond the array.</a>
<a name="88"><span class="lineNum">      88 </span>            :      */</a>
<a name="89"><span class="lineNum">      89 </span><span class="lineCov">         24 :     const T *end() const { return &amp;data[N]; }</span></a>
<a name="90"><span class="lineNum">      90 </span>            : </a>
<a name="91"><span class="lineNum">      91 </span>            :     /**</a>
<a name="92"><span class="lineNum">      92 </span>            :      * @brief   Check the equality of all elements in two arrays.</a>
<a name="93"><span class="lineNum">      93 </span>            :      * </a>
<a name="94"><span class="lineNum">      94 </span>            :      * @param   rhs </a>
<a name="95"><span class="lineNum">      95 </span>            :      *          The array to compare this array to.</a>
<a name="96"><span class="lineNum">      96 </span>            :      */</a>
<a name="97"><span class="lineNum">      97 </span><span class="lineCov">         42 :     bool operator==(const Array&lt;T, N&gt; &amp;rhs) const {</span></a>
<a name="98"><span class="lineNum">      98 </span><span class="lineCov">         42 :         if (this == &amp;rhs)</span></a>
<a name="99"><span class="lineNum">      99 </span><span class="lineCov">          3 :             return true;</span></a>
<a name="100"><span class="lineNum">     100 </span><span class="lineCov">        213 :         for (size_t i = 0; i &lt; N; i++)</span></a>
<a name="101"><span class="lineNum">     101 </span><span class="lineCov">        177 :             if ((*this)[i] != rhs[i])</span></a>
<a name="102"><span class="lineNum">     102 </span><span class="lineCov">          3 :                 return false;</span></a>
<a name="103"><span class="lineNum">     103 </span><span class="lineCov">         36 :         return true;</span></a>
<a name="104"><span class="lineNum">     104 </span><span class="lineCov">         42 :     }</span></a>
<a name="105"><span class="lineNum">     105 </span>            : </a>
<a name="106"><span class="lineNum">     106 </span>            :     /**</a>
<a name="107"><span class="lineNum">     107 </span>            :      * @brief   Check the inequality of all elements in two arrays.</a>
<a name="108"><span class="lineNum">     108 </span>            :      * </a>
<a name="109"><span class="lineNum">     109 </span>            :      * @param   rhs </a>
<a name="110"><span class="lineNum">     110 </span>            :      *          The array to compare this array to.</a>
<a name="111"><span class="lineNum">     111 </span>            :      */</a>
<a name="112"><span class="lineNum">     112 </span><span class="lineCov">          4 :     bool operator!=(const Array&lt;T, N&gt; &amp;rhs) const { return !(*this == rhs); }</span></a>
<a name="113"><span class="lineNum">     113 </span>            : </a>
<a name="114"><span class="lineNum">     114 </span>            :   public:</a>
<a name="115"><span class="lineNum">     115 </span>            :     /**</a>
<a name="116"><span class="lineNum">     116 </span>            :      * @brief   Get a view on a slice of the Array.</a>
<a name="117"><span class="lineNum">     117 </span>            :      * </a>
<a name="118"><span class="lineNum">     118 </span>            :      * Doesn't copy the contents of the array, it's just a reference to the </a>
<a name="119"><span class="lineNum">     119 </span>            :      * original array.</a>
<a name="120"><span class="lineNum">     120 </span>            :      * </a>
<a name="121"><span class="lineNum">     121 </span>            :      * @tparam  Start</a>
<a name="122"><span class="lineNum">     122 </span>            :      *          The start index of the slice.</a>
<a name="123"><span class="lineNum">     123 </span>            :      * @tparam  End</a>
<a name="124"><span class="lineNum">     124 </span>            :      *          The end index of the slice.</a>
<a name="125"><span class="lineNum">     125 </span>            :      */</a>
<a name="126"><span class="lineNum">     126 </span>            :     template &lt;size_t Start = 0, size_t End = N - 1&gt;</a>
<a name="127"><span class="lineNum">     127 </span>            :     ArraySlice&lt;T, abs_diff(Start, End) + 1, (End &lt; Start), false&gt; slice();</a>
<a name="128"><span class="lineNum">     128 </span>            : </a>
<a name="129"><span class="lineNum">     129 </span>            :     /**</a>
<a name="130"><span class="lineNum">     130 </span>            :      * @brief   Get a read-only view on a slice of the Array.</a>
<a name="131"><span class="lineNum">     131 </span>            :      * @copydetails     slice()</a>
<a name="132"><span class="lineNum">     132 </span>            :      */</a>
<a name="133"><span class="lineNum">     133 </span>            :     template &lt;size_t Start = 0, size_t End = N - 1&gt;</a>
<a name="134"><span class="lineNum">     134 </span>            :     ArraySlice&lt;T, abs_diff(Start, End) + 1, (End &lt; Start), true&gt; slice() const;</a>
<a name="135"><span class="lineNum">     135 </span>            : </a>
<a name="136"><span class="lineNum">     136 </span>            :     /**</a>
<a name="137"><span class="lineNum">     137 </span>            :      * @brief   Get a read-only view on a slice of the Array.</a>
<a name="138"><span class="lineNum">     138 </span>            :      * @copydetails     slice()</a>
<a name="139"><span class="lineNum">     139 </span>            :      */</a>
<a name="140"><span class="lineNum">     140 </span>            :     template &lt;size_t Start = 0, size_t End = N - 1&gt;</a>
<a name="141"><span class="lineNum">     141 </span>            :     ArraySlice&lt;T, abs_diff(Start, End) + 1, (End &lt; Start), true&gt;</a>
<a name="142"><span class="lineNum">     142 </span>            :     cslice() const {</a>
<a name="143"><span class="lineNum">     143 </span>            :         const Array&lt;T, N&gt; *This = this;</a>
<a name="144"><span class="lineNum">     144 </span>            :         return This-&gt;slice();</a>
<a name="145"><span class="lineNum">     145 </span>            :     }</a>
<a name="146"><span class="lineNum">     146 </span>            : };</a>
<a name="147"><span class="lineNum">     147 </span>            : </a>
<a name="148"><span class="lineNum">     148 </span>            : /**</a>
<a name="149"><span class="lineNum">     149 </span>            :  * @brief   Class for a view on a slice of an array.</a>
<a name="150"><span class="lineNum">     150 </span>            :  * </a>
<a name="151"><span class="lineNum">     151 </span>            :  * Doesn't copy the contents of the array, it's just a reference to the original</a>
<a name="152"><span class="lineNum">     152 </span>            :  * array.</a>
<a name="153"><span class="lineNum">     153 </span>            :  * </a>
<a name="154"><span class="lineNum">     154 </span>            :  * @tparam  T</a>
<a name="155"><span class="lineNum">     155 </span>            :  *          The type of elements of the Array.</a>
<a name="156"><span class="lineNum">     156 </span>            :  * @tparam  N </a>
<a name="157"><span class="lineNum">     157 </span>            :  *          The size of the slice.</a>
<a name="158"><span class="lineNum">     158 </span>            :  * @tparam  Reverse</a>
<a name="159"><span class="lineNum">     159 </span>            :  *          Whether the slice is reversed or not.</a>
<a name="160"><span class="lineNum">     160 </span>            :  * @tparam  Const</a>
<a name="161"><span class="lineNum">     161 </span>            :  *          Whether to save a read-only or mutable reference to the Array.</a>
<a name="162"><span class="lineNum">     162 </span>            :  */</a>
<a name="163"><span class="lineNum">     163 </span>            : template &lt;class T, size_t N, bool Reverse = false, bool Const = true&gt;</a>
<a name="164"><span class="lineNum">     164 </span>            : class ArraySlice {</a>
<a name="165"><span class="lineNum">     165 </span>            :     using ElementRefType =</a>
<a name="166"><span class="lineNum">     166 </span>            :         typename std::conditional&lt;Const, const T &amp;, T &amp;&gt;::type;</a>
<a name="167"><span class="lineNum">     167 </span>            :     using ElementPtrType =</a>
<a name="168"><span class="lineNum">     168 </span>            :         typename std::conditional&lt;Const, const T *, T *&gt;::type;</a>
<a name="169"><span class="lineNum">     169 </span>            : </a>
<a name="170"><span class="lineNum">     170 </span>            :   public:</a>
<a name="171"><span class="lineNum">     171 </span>            :     /// Constructor</a>
<a name="172"><span class="lineNum">     172 </span><span class="lineCov">         49 :     ArraySlice(ElementPtrType array) : array{array} {}</span></a>
<a name="173"><span class="lineNum">     173 </span>            : </a>
<a name="174"><span class="lineNum">     174 </span>            :     /// Implicit conversion from slice to new array (creates a copy).</a>
<a name="175"><span class="lineNum">     175 </span><span class="lineCov">          1 :     operator Array&lt;T, N&gt;() const { return asArray(); }</span></a>
<a name="176"><span class="lineNum">     176 </span>            : </a>
<a name="177"><span class="lineNum">     177 </span><span class="lineCov">          2 :     Array&lt;T, N&gt; asArray() const {</span></a>
<a name="178"><span class="lineNum">     178 </span><span class="lineCov">          2 :         Array&lt;T, N&gt; slice = {};</span></a>
<a name="179"><span class="lineNum">     179 </span><span class="lineCov">         10 :         for (size_t i = 0; i &lt; N; ++i)</span></a>
<a name="180"><span class="lineNum">     180 </span><span class="lineCov">          8 :             slice[i] = (*this)[i];</span></a>
<a name="181"><span class="lineNum">     181 </span><span class="lineCov">          2 :         return slice;</span></a>
<a name="182"><span class="lineNum">     182 </span>            :     }</a>
<a name="183"><span class="lineNum">     183 </span>            : </a>
<a name="184"><span class="lineNum">     184 </span>            :     class Iterator {</a>
<a name="185"><span class="lineNum">     185 </span>            :       public:</a>
<a name="186"><span class="lineNum">     186 </span><span class="lineCov">         10 :         Iterator(ElementPtrType ptr) : ptr(ptr) {}</span></a>
<a name="187"><span class="lineNum">     187 </span>            : </a>
<a name="188"><span class="lineNum">     188 </span>            :         using difference_type = std::ptrdiff_t;</a>
<a name="189"><span class="lineNum">     189 </span>            :         using value_type = T;</a>
<a name="190"><span class="lineNum">     190 </span>            :         using pointer = ElementPtrType;</a>
<a name="191"><span class="lineNum">     191 </span>            :         using reference = ElementRefType;</a>
<a name="192"><span class="lineNum">     192 </span>            :         using iterator_category = std::random_access_iterator_tag;</a>
<a name="193"><span class="lineNum">     193 </span>            : </a>
<a name="194"><span class="lineNum">     194 </span><span class="lineCov">         12 :         bool operator!=(Iterator rhs) const { return ptr != rhs.ptr; }</span></a>
<a name="195"><span class="lineNum">     195 </span><span class="lineCov">          3 :         bool operator==(Iterator rhs) const { return ptr == rhs.ptr; }</span></a>
<a name="196"><span class="lineNum">     196 </span>            : </a>
<a name="197"><span class="lineNum">     197 </span><span class="lineCov">         58 :         reference operator*() const { return *ptr; }</span></a>
<a name="198"><span class="lineNum">     198 </span>            : </a>
<a name="199"><span class="lineNum">     199 </span><span class="lineCov">         10 :         Iterator &amp;operator++() {</span></a>
<a name="200"><span class="lineNum">     200 </span><span class="lineCov">         10 :             Reverse ? --ptr : ++ptr;</span></a>
<a name="201"><span class="lineNum">     201 </span><span class="lineCov">         10 :             return *this;</span></a>
<a name="202"><span class="lineNum">     202 </span>            :         }</a>
<a name="203"><span class="lineNum">     203 </span>            : </a>
<a name="204"><span class="lineNum">     204 </span><span class="lineCov">         25 :         Iterator &amp;operator--() {</span></a>
<a name="205"><span class="lineNum">     205 </span><span class="lineCov">         25 :             Reverse ? ++ptr : --ptr;</span></a>
<a name="206"><span class="lineNum">     206 </span><span class="lineCov">         25 :             return *this;</span></a>
<a name="207"><span class="lineNum">     207 </span>            :         }</a>
<a name="208"><span class="lineNum">     208 </span>            : </a>
<a name="209"><span class="lineNum">     209 </span><span class="lineCov">          8 :         difference_type operator-(Iterator rhs) const {</span></a>
<a name="210"><span class="lineNum">     210 </span><span class="lineCov">          8 :             return Reverse ? rhs.ptr - ptr : ptr - rhs.ptr;</span></a>
<a name="211"><span class="lineNum">     211 </span>            :         }</a>
<a name="212"><span class="lineNum">     212 </span>            : </a>
<a name="213"><span class="lineNum">     213 </span><span class="lineCov">          4 :         Iterator operator+(difference_type rhs) const {</span></a>
<a name="214"><span class="lineNum">     214 </span><span class="lineCov">          4 :             return Reverse ? ptr - rhs : ptr + rhs;</span></a>
<a name="215"><span class="lineNum">     215 </span>            :         }</a>
<a name="216"><span class="lineNum">     216 </span>            : </a>
<a name="217"><span class="lineNum">     217 </span><span class="lineNoCov">          0 :         Iterator operator-(difference_type rhs) const {</span></a>
<a name="218"><span class="lineNum">     218 </span><span class="lineNoCov">          0 :             return Reverse ? ptr + rhs : ptr - rhs;</span></a>
<a name="219"><span class="lineNum">     219 </span>            :         }</a>
<a name="220"><span class="lineNum">     220 </span>            : </a>
<a name="221"><span class="lineNum">     221 </span><span class="lineCov">          3 :         bool operator&lt;(Iterator rhs) const {</span></a>
<a name="222"><span class="lineNum">     222 </span><span class="lineCov">          3 :             return Reverse ? rhs.ptr &lt; ptr : ptr &lt; rhs.ptr;</span></a>
<a name="223"><span class="lineNum">     223 </span>            :         }</a>
<a name="224"><span class="lineNum">     224 </span>            : </a>
<a name="225"><span class="lineNum">     225 </span>            :       private:</a>
<a name="226"><span class="lineNum">     226 </span>            :         ElementPtrType ptr;</a>
<a name="227"><span class="lineNum">     227 </span>            :     };</a>
<a name="228"><span class="lineNum">     228 </span>            : </a>
<a name="229"><span class="lineNum">     229 </span>            :     /**</a>
<a name="230"><span class="lineNum">     230 </span>            :      * @brief   Get the element at the given index.</a>
<a name="231"><span class="lineNum">     231 </span>            :      * </a>
<a name="232"><span class="lineNum">     232 </span>            :      * @note    Bounds checking is performed. If fatal errors are disabled, the</a>
<a name="233"><span class="lineNum">     233 </span>            :      *          last element is returned if the index is out of bounds. </a>
<a name="234"><span class="lineNum">     234 </span>            :      * </a>
<a name="235"><span class="lineNum">     235 </span>            :      * @param   index</a>
<a name="236"><span class="lineNum">     236 </span>            :      *          The (zero-based) index of the element to return.</a>
<a name="237"><span class="lineNum">     237 </span>            :      */</a>
<a name="238"><span class="lineNum">     238 </span><span class="lineCov">        269 :     ElementRefType operator[](size_t index) const {</span></a>
<a name="239"><span class="lineNum">     239 </span><span class="lineCov">        269 :         if (index &gt;= N) { // TODO</span></a>
<a name="240"><span class="lineNum">     240 </span><span class="lineNoCov">          0 :             ERROR(F(&quot;Index out of bounds: &quot;) &lt;&lt; index &lt;&lt; F(&quot; ≥ &quot;) &lt;&lt; N, 0xEDEF);</span></a>
<a name="241"><span class="lineNum">     241 </span><span class="lineNoCov">          0 :             index = N - 1;</span></a>
<a name="242"><span class="lineNum">     242 </span><span class="lineNoCov">          0 :         }</span></a>
<a name="243"><span class="lineNum">     243 </span>            :         if (Reverse)</a>
<a name="244"><span class="lineNum">     244 </span><span class="lineCov">         12 :             return array[-index];</span></a>
<a name="245"><span class="lineNum">     245 </span>            :         else</a>
<a name="246"><span class="lineNum">     246 </span><span class="lineCov">        257 :             return array[index];</span></a>
<a name="247"><span class="lineNum">     247 </span><span class="lineNoCov">          0 :     }</span></a>
<a name="248"><span class="lineNum">     248 </span>            : </a>
<a name="249"><span class="lineNum">     249 </span><span class="lineCov">          3 :     Iterator begin() const {</span></a>
<a name="250"><span class="lineNum">     250 </span>            :         if (Reverse)</a>
<a name="251"><span class="lineNum">     251 </span><span class="lineCov">          2 :             return array;</span></a>
<a name="252"><span class="lineNum">     252 </span>            :         else</a>
<a name="253"><span class="lineNum">     253 </span><span class="lineCov">          1 :             return array;</span></a>
<a name="254"><span class="lineNum">     254 </span>            :     }</a>
<a name="255"><span class="lineNum">     255 </span>            : </a>
<a name="256"><span class="lineNum">     256 </span><span class="lineCov">          3 :     Iterator end() const {</span></a>
<a name="257"><span class="lineNum">     257 </span>            :         if (Reverse)</a>
<a name="258"><span class="lineNum">     258 </span><span class="lineCov">          2 :             return array - N;</span></a>
<a name="259"><span class="lineNum">     259 </span>            :         else</a>
<a name="260"><span class="lineNum">     260 </span><span class="lineCov">          1 :             return array + N;</span></a>
<a name="261"><span class="lineNum">     261 </span>            :     }</a>
<a name="262"><span class="lineNum">     262 </span>            : </a>
<a name="263"><span class="lineNum">     263 </span>            :     template &lt;size_t Start, size_t End&gt;</a>
<a name="264"><span class="lineNum">     264 </span>            :     ArraySlice&lt;T, abs_diff(End, Start) + 1, Reverse ^ (End &lt; Start), Const&gt;</a>
<a name="265"><span class="lineNum">     265 </span>            :     slice() const;</a>
<a name="266"><span class="lineNum">     266 </span>            : </a>
<a name="267"><span class="lineNum">     267 </span>            :   private:</a>
<a name="268"><span class="lineNum">     268 </span>            :     ElementPtrType array;</a>
<a name="269"><span class="lineNum">     269 </span>            : };</a>
<a name="270"><span class="lineNum">     270 </span>            : </a>
<a name="271"><span class="lineNum">     271 </span>            : template &lt;class T, size_t N&gt;</a>
<a name="272"><span class="lineNum">     272 </span>            : template &lt;size_t Start, size_t End&gt;</a>
<a name="273"><span class="lineNum">     273 </span>            : inline ArraySlice&lt;T, abs_diff(Start, End) + 1, (End &lt; Start), false&gt;</a>
<a name="274"><span class="lineNum">     274 </span><span class="lineCov">         29 : Array&lt;T, N&gt;::slice() {</span></a>
<a name="275"><span class="lineNum">     275 </span>            :     static_assert(Start &lt; N, &quot;&quot;);</a>
<a name="276"><span class="lineNum">     276 </span>            :     static_assert(End &lt; N, &quot;&quot;);</a>
<a name="277"><span class="lineNum">     277 </span><span class="lineCov">         29 :     return &amp;(*this)[Start];</span></a>
<a name="278"><span class="lineNum">     278 </span>            : }</a>
<a name="279"><span class="lineNum">     279 </span>            : </a>
<a name="280"><span class="lineNum">     280 </span>            : template &lt;class T, size_t N&gt;</a>
<a name="281"><span class="lineNum">     281 </span>            : template &lt;size_t Start, size_t End&gt;</a>
<a name="282"><span class="lineNum">     282 </span>            : inline ArraySlice&lt;T, abs_diff(Start, End) + 1, (End &lt; Start), true&gt;</a>
<a name="283"><span class="lineNum">     283 </span><span class="lineCov">         18 : Array&lt;T, N&gt;::slice() const {</span></a>
<a name="284"><span class="lineNum">     284 </span>            :     static_assert(Start &lt; N, &quot;&quot;);</a>
<a name="285"><span class="lineNum">     285 </span>            :     static_assert(End &lt; N, &quot;&quot;);</a>
<a name="286"><span class="lineNum">     286 </span><span class="lineCov">         18 :     return &amp;(*this)[Start];</span></a>
<a name="287"><span class="lineNum">     287 </span>            : }</a>
<a name="288"><span class="lineNum">     288 </span>            : </a>
<a name="289"><span class="lineNum">     289 </span>            : template &lt;class T, size_t N, bool Reverse, bool Const&gt;</a>
<a name="290"><span class="lineNum">     290 </span>            : template &lt;size_t Start, size_t End&gt;</a>
<a name="291"><span class="lineNum">     291 </span>            : ArraySlice&lt;T, abs_diff(End, Start) + 1, Reverse ^ (End &lt; Start), Const&gt;</a>
<a name="292"><span class="lineNum">     292 </span><span class="lineCov">          2 : ArraySlice&lt;T, N, Reverse, Const&gt;::slice() const {</span></a>
<a name="293"><span class="lineNum">     293 </span>            :     static_assert(Start &lt; N, &quot;&quot;);</a>
<a name="294"><span class="lineNum">     294 </span>            :     static_assert(End &lt; N, &quot;&quot;);</a>
<a name="295"><span class="lineNum">     295 </span><span class="lineCov">          2 :     return &amp;(*this)[Start];</span></a>
<a name="296"><span class="lineNum">     296 </span>            : }</a>
<a name="297"><span class="lineNum">     297 </span>            : </a>
<a name="298"><span class="lineNum">     298 </span>            : // Equality ::::::::::::::::::::::::::::::::::::::::::::::::::::::::::::::::::::</a>
<a name="299"><span class="lineNum">     299 </span>            : </a>
<a name="300"><span class="lineNum">     300 </span>            : /// Slice == Slice</a>
<a name="301"><span class="lineNum">     301 </span>            : template &lt;class T1, class T2, size_t N1, size_t N2, bool Reverse1,</a>
<a name="302"><span class="lineNum">     302 </span>            :           bool Reverse2, bool Const1, bool Const2&gt;</a>
<a name="303"><span class="lineNum">     303 </span><span class="lineCov">          7 : bool operator==(ArraySlice&lt;T1, N1, Reverse1, Const1&gt; a,</span></a>
<a name="304"><span class="lineNum">     304 </span>            :                 ArraySlice&lt;T2, N2, Reverse2, Const2&gt; b) {</a>
<a name="305"><span class="lineNum">     305 </span>            :     static_assert(N1 == N2, &quot;Error: sizes do not match&quot;);</a>
<a name="306"><span class="lineNum">     306 </span><span class="lineCov">         34 :     for (size_t i = 0; i &lt; N1; ++i)</span></a>
<a name="307"><span class="lineNum">     307 </span><span class="lineCov">         27 :         if (a[i] != b[i])</span></a>
<a name="308"><span class="lineNum">     308 </span><span class="lineNoCov">          0 :             return false;</span></a>
<a name="309"><span class="lineNum">     309 </span><span class="lineCov">          7 :     return true;</span></a>
<a name="310"><span class="lineNum">     310 </span><span class="lineCov">          7 : }</span></a>
<a name="311"><span class="lineNum">     311 </span>            : </a>
<a name="312"><span class="lineNum">     312 </span>            : /// Array == Slice</a>
<a name="313"><span class="lineNum">     313 </span>            : template &lt;class T1, class T2, size_t N1, size_t N2, bool Reverse2, bool Const2&gt;</a>
<a name="314"><span class="lineNum">     314 </span>            : bool operator==(const Array&lt;T1, N1&gt; &amp;a,</a>
<a name="315"><span class="lineNum">     315 </span>            :                 ArraySlice&lt;T2, N2, Reverse2, Const2&gt; b) {</a>
<a name="316"><span class="lineNum">     316 </span>            :     return a.slice() == b;</a>
<a name="317"><span class="lineNum">     317 </span>            : }</a>
<a name="318"><span class="lineNum">     318 </span>            : </a>
<a name="319"><span class="lineNum">     319 </span>            : /// Slice == Array</a>
<a name="320"><span class="lineNum">     320 </span>            : template &lt;class T1, class T2, size_t N1, size_t N2, bool Reverse1, bool Const1&gt;</a>
<a name="321"><span class="lineNum">     321 </span><span class="lineCov">          3 : bool operator==(ArraySlice&lt;T1, N1, Reverse1, Const1&gt; a,</span></a>
<a name="322"><span class="lineNum">     322 </span>            :                 const Array&lt;T2, N2&gt; &amp;b) {</a>
<a name="323"><span class="lineNum">     323 </span><span class="lineCov">          3 :     return a == b.slice();</span></a>
<a name="324"><span class="lineNum">     324 </span>            : }</a>
<a name="325"><span class="lineNum">     325 </span>            : </a>
<a name="326"><span class="lineNum">     326 </span>            : // Addition ::::::::::::::::::::::::::::::::::::::::::::::::::::::::::::::::::::</a>
<a name="327"><span class="lineNum">     327 </span>            : </a>
<a name="328"><span class="lineNum">     328 </span>            : /// Slice + Slice</a>
<a name="329"><span class="lineNum">     329 </span>            : template &lt;class T1, class T2, size_t N1, size_t N2, bool Reverse1,</a>
<a name="330"><span class="lineNum">     330 </span>            :           bool Reverse2, bool Const1, bool Const2&gt;</a>
<a name="331"><span class="lineNum">     331 </span>            : Array&lt;decltype(T1{} + T2{}), N1&gt;</a>
<a name="332"><span class="lineNum">     332 </span><span class="lineCov">          2 : operator+(ArraySlice&lt;T1, N1, Reverse1, Const1&gt; a,</span></a>
<a name="333"><span class="lineNum">     333 </span>            :           ArraySlice&lt;T2, N2, Reverse2, Const2&gt; b) {</a>
<a name="334"><span class="lineNum">     334 </span>            :     static_assert(N1 == N2, &quot;Error: sizes do not match&quot;);</a>
<a name="335"><span class="lineNum">     335 </span><span class="lineCov">          2 :     Array&lt;decltype(T1{} + T2{}), N1&gt; result = {};</span></a>
<a name="336"><span class="lineNum">     336 </span><span class="lineCov">          8 :     for (size_t i = 0; i &lt; N1; ++i)</span></a>
<a name="337"><span class="lineNum">     337 </span><span class="lineCov">          6 :         result[i] = a[i] + b[i];</span></a>
<a name="338"><span class="lineNum">     338 </span><span class="lineCov">          2 :     return result;</span></a>
<a name="339"><span class="lineNum">     339 </span>            : }</a>
<a name="340"><span class="lineNum">     340 </span>            : </a>
<a name="341"><span class="lineNum">     341 </span>            : /// Array + Array</a>
<a name="342"><span class="lineNum">     342 </span>            : template &lt;class T1, class T2, size_t N1, size_t N2&gt;</a>
<a name="343"><span class="lineNum">     343 </span><span class="lineCov">          1 : Array&lt;decltype(T1{} + T2{}), N1&gt; operator+(const Array&lt;T1, N1&gt; &amp;a,</span></a>
<a name="344"><span class="lineNum">     344 </span>            :                                            const Array&lt;T2, N2&gt; &amp;b) {</a>
<a name="345"><span class="lineNum">     345 </span><span class="lineCov">          1 :     return a.slice() + b.slice();</span></a>
<a name="346"><span class="lineNum">     346 </span>            : }</a>
<a name="347"><span class="lineNum">     347 </span>            : </a>
<a name="348"><span class="lineNum">     348 </span>            : /// Slice += Slice</a>
<a name="349"><span class="lineNum">     349 </span>            : template &lt;class T1, class T2, size_t N1, size_t N2, bool Reverse1,</a>
<a name="350"><span class="lineNum">     350 </span>            :           bool Reverse2, bool Const1, bool Const2&gt;</a>
<a name="351"><span class="lineNum">     351 </span>            : const ArraySlice&lt;T1, N1, Reverse1, Const1&gt; &amp;</a>
<a name="352"><span class="lineNum">     352 </span><span class="lineCov">          2 : operator+=(const ArraySlice&lt;T1, N1, Reverse1, Const1&gt; &amp;a,</span></a>
<a name="353"><span class="lineNum">     353 </span>            :            const ArraySlice&lt;T2, N2, Reverse2, Const2&gt; &amp;b) {</a>
<a name="354"><span class="lineNum">     354 </span>            :     static_assert(N1 == N2, &quot;Error: sizes do not match&quot;);</a>
<a name="355"><span class="lineNum">     355 </span><span class="lineCov">          8 :     for (size_t i = 0; i &lt; N1; ++i)</span></a>
<a name="356"><span class="lineNum">     356 </span><span class="lineCov">          6 :         a[i] += b[i];</span></a>
<a name="357"><span class="lineNum">     357 </span><span class="lineCov">          2 :     return a;</span></a>
<a name="358"><span class="lineNum">     358 </span>            : }</a>
<a name="359"><span class="lineNum">     359 </span>            : </a>
<a name="360"><span class="lineNum">     360 </span>            : /// Array += Array</a>
<a name="361"><span class="lineNum">     361 </span>            : template &lt;class T1, class T2, size_t N1, size_t N2&gt;</a>
<a name="362"><span class="lineNum">     362 </span><span class="lineCov">          1 : Array&lt;T1, N1&gt; &amp;operator+=(Array&lt;T1, N1&gt; &amp;a, const Array&lt;T2, N2&gt; &amp;b) {</span></a>
<a name="363"><span class="lineNum">     363 </span><span class="lineCov">          1 :     a.slice() += b.slice();</span></a>
<a name="364"><span class="lineNum">     364 </span><span class="lineCov">          1 :     return a;</span></a>
<a name="365"><span class="lineNum">     365 </span>            : }</a>
<a name="366"><span class="lineNum">     366 </span>            : </a>
<a name="367"><span class="lineNum">     367 </span>            : // Subtraction :::::::::::::::::::::::::::::::::::::::::::::::::::::::::::::::::</a>
<a name="368"><span class="lineNum">     368 </span>            : </a>
<a name="369"><span class="lineNum">     369 </span>            : /// Slice - Slice</a>
<a name="370"><span class="lineNum">     370 </span>            : template &lt;class T1, class T2, size_t N1, size_t N2, bool Reverse1,</a>
<a name="371"><span class="lineNum">     371 </span>            :           bool Reverse2, bool Const1, bool Const2&gt;</a>
<a name="372"><span class="lineNum">     372 </span>            : Array&lt;decltype(T1{} - T2{}), N1&gt;</a>
<a name="373"><span class="lineNum">     373 </span><span class="lineCov">          2 : operator-(ArraySlice&lt;T1, N1, Reverse1, Const1&gt; a,</span></a>
<a name="374"><span class="lineNum">     374 </span>            :           ArraySlice&lt;T2, N2, Reverse2, Const2&gt; b) {</a>
<a name="375"><span class="lineNum">     375 </span>            :     static_assert(N1 == N2, &quot;Error: sizes do not match&quot;);</a>
<a name="376"><span class="lineNum">     376 </span><span class="lineCov">          2 :     Array&lt;decltype(T1{} - T2{}), N1&gt; result = {};</span></a>
<a name="377"><span class="lineNum">     377 </span><span class="lineCov">          8 :     for (size_t i = 0; i &lt; N1; ++i)</span></a>
<a name="378"><span class="lineNum">     378 </span><span class="lineCov">          6 :         result[i] = a[i] - b[i];</span></a>
<a name="379"><span class="lineNum">     379 </span><span class="lineCov">          2 :     return result;</span></a>
<a name="380"><span class="lineNum">     380 </span>            : }</a>
<a name="381"><span class="lineNum">     381 </span>            : </a>
<a name="382"><span class="lineNum">     382 </span>            : /// Array - Array</a>
<a name="383"><span class="lineNum">     383 </span>            : template &lt;class T1, class T2, size_t N1, size_t N2&gt;</a>
<a name="384"><span class="lineNum">     384 </span><span class="lineCov">          1 : Array&lt;decltype(T1{} - T2{}), N1&gt; operator-(const Array&lt;T1, N1&gt; &amp;a,</span></a>
<a name="385"><span class="lineNum">     385 </span>            :                                            const Array&lt;T2, N2&gt; &amp;b) {</a>
<a name="386"><span class="lineNum">     386 </span><span class="lineCov">          1 :     return a.slice() - b.slice();</span></a>
<a name="387"><span class="lineNum">     387 </span>            : }</a>
<a name="388"><span class="lineNum">     388 </span>            : </a>
<a name="389"><span class="lineNum">     389 </span>            : /// Slice -= Slice</a>
<a name="390"><span class="lineNum">     390 </span>            : template &lt;class T1, class T2, size_t N1, size_t N2, bool Reverse1,</a>
<a name="391"><span class="lineNum">     391 </span>            :           bool Reverse2, bool Const1, bool Const2&gt;</a>
<a name="392"><span class="lineNum">     392 </span>            : const ArraySlice&lt;T1, N1, Reverse1, Const1&gt; &amp;</a>
<a name="393"><span class="lineNum">     393 </span>            : operator-=(const ArraySlice&lt;T1, N1, Reverse1, Const1&gt; &amp;a,</a>
<a name="394"><span class="lineNum">     394 </span>            :            const ArraySlice&lt;T2, N2, Reverse2, Const2&gt; &amp;b) {</a>
<a name="395"><span class="lineNum">     395 </span>            :     static_assert(N1 == N2, &quot;Error: sizes do not match&quot;);</a>
<a name="396"><span class="lineNum">     396 </span>            :     for (size_t i = 0; i &lt; N1; ++i)</a>
<a name="397"><span class="lineNum">     397 </span>            :         a[i] -= b[i];</a>
<a name="398"><span class="lineNum">     398 </span>            :     return a;</a>
<a name="399"><span class="lineNum">     399 </span>            : }</a>
<a name="400"><span class="lineNum">     400 </span>            : </a>
<a name="401"><span class="lineNum">     401 </span>            : /// Array -= Array</a>
<a name="402"><span class="lineNum">     402 </span>            : template &lt;class T1, class T2, size_t N1, size_t N2&gt;</a>
<a name="403"><span class="lineNum">     403 </span>            : Array&lt;T1, N1&gt; &amp;operator-=(Array&lt;T1, N1&gt; &amp;a, const Array&lt;T2, N2&gt; &amp;b) {</a>
<a name="404"><span class="lineNum">     404 </span>            :     a.slice() -= b.slice();</a>
<a name="405"><span class="lineNum">     405 </span>            :     return a;</a>
<a name="406"><span class="lineNum">     406 </span>            : }</a>
<a name="407"><span class="lineNum">     407 </span>            : </a>
<a name="408"><span class="lineNum">     408 </span>            : // Scalar Multiplication :::::::::::::::::::::::::::::::::::::::::::::::::::::::</a>
<a name="409"><span class="lineNum">     409 </span>            : </a>
<a name="410"><span class="lineNum">     410 </span>            : /// Slice * Scalar</a>
<a name="411"><span class="lineNum">     411 </span>            : template &lt;class T1, class T2, size_t N1, bool Reverse1, bool Const1&gt;</a>
<a name="412"><span class="lineNum">     412 </span>            : Array&lt;decltype(T1{} * T2{}), N1&gt;</a>
<a name="413"><span class="lineNum">     413 </span><span class="lineCov">          2 : operator*(ArraySlice&lt;T1, N1, Reverse1, Const1&gt; a, T2 b) {</span></a>
<a name="414"><span class="lineNum">     414 </span><span class="lineCov">          2 :     Array&lt;decltype(T1{} * T2{}), N1&gt; result = {};</span></a>
<a name="415"><span class="lineNum">     415 </span><span class="lineCov">         10 :     for (size_t i = 0; i &lt; N1; ++i)</span></a>
<a name="416"><span class="lineNum">     416 </span><span class="lineCov">          8 :         result[i] = a[i] * b;</span></a>
<a name="417"><span class="lineNum">     417 </span><span class="lineCov">          2 :     return result;</span></a>
<a name="418"><span class="lineNum">     418 </span>            : }</a>
<a name="419"><span class="lineNum">     419 </span>            : </a>
<a name="420"><span class="lineNum">     420 </span>            : /// Array * Scalar</a>
<a name="421"><span class="lineNum">     421 </span>            : template &lt;class T1, class T2, size_t N1&gt;</a>
<a name="422"><span class="lineNum">     422 </span><span class="lineCov">          1 : Array&lt;decltype(T1{} * T2{}), N1&gt; operator*(const Array&lt;T1, N1&gt; &amp;a, T2 b) {</span></a>
<a name="423"><span class="lineNum">     423 </span><span class="lineCov">          1 :     return a.slice() * b;</span></a>
<a name="424"><span class="lineNum">     424 </span>            : }</a>
<a name="425"><span class="lineNum">     425 </span>            : </a>
<a name="426"><span class="lineNum">     426 </span>            : /// Scalar * Slice</a>
<a name="427"><span class="lineNum">     427 </span>            : template &lt;class T1, class T2, size_t N2, bool Reverse2, bool Const2&gt;</a>
<a name="428"><span class="lineNum">     428 </span>            : Array&lt;decltype(T1{} * T2{}), N2&gt;</a>
<a name="429"><span class="lineNum">     429 </span><span class="lineCov">          2 : operator*(T1 a, ArraySlice&lt;T2, N2, Reverse2, Const2&gt; b) {</span></a>
<a name="430"><span class="lineNum">     430 </span><span class="lineCov">          2 :     Array&lt;decltype(T1{} * T2{}), N2&gt; result = {};</span></a>
<a name="431"><span class="lineNum">     431 </span><span class="lineCov">         10 :     for (size_t i = 0; i &lt; N2; ++i)</span></a>
<a name="432"><span class="lineNum">     432 </span><span class="lineCov">          8 :         result[i] = a * b[i];</span></a>
<a name="433"><span class="lineNum">     433 </span><span class="lineCov">          2 :     return result;</span></a>
<a name="434"><span class="lineNum">     434 </span>            : }</a>
<a name="435"><span class="lineNum">     435 </span>            : </a>
<a name="436"><span class="lineNum">     436 </span>            : /// Scalar * Array</a>
<a name="437"><span class="lineNum">     437 </span>            : template &lt;class T1, class T2, size_t N2&gt;</a>
<a name="438"><span class="lineNum">     438 </span><span class="lineCov">          1 : Array&lt;decltype(T1{} * T2{}), N2&gt; operator*(T1 a, const Array&lt;T2, N2&gt; &amp;b) {</span></a>
<a name="439"><span class="lineNum">     439 </span><span class="lineCov">          1 :     return a * b.slice();</span></a>
<a name="440"><span class="lineNum">     440 </span>            : }</a>
<a name="441"><span class="lineNum">     441 </span>            : </a>
<a name="442"><span class="lineNum">     442 </span>            : /// Slice *= Scalar</a>
<a name="443"><span class="lineNum">     443 </span>            : template &lt;class T1, class T2, size_t N1, bool Reverse1, bool Const1&gt;</a>
<a name="444"><span class="lineNum">     444 </span>            : const ArraySlice&lt;T1, N1, Reverse1, Const1&gt; &amp;</a>
<a name="445"><span class="lineNum">     445 </span><span class="lineCov">          2 : operator*=(const ArraySlice&lt;T1, N1, Reverse1, Const1&gt; &amp;a, T2 b) {</span></a>
<a name="446"><span class="lineNum">     446 </span><span class="lineCov">         10 :     for (size_t i = 0; i &lt; N1; ++i)</span></a>
<a name="447"><span class="lineNum">     447 </span><span class="lineCov">          8 :         a[i] *= b;</span></a>
<a name="448"><span class="lineNum">     448 </span><span class="lineCov">          2 :     return a;</span></a>
<a name="449"><span class="lineNum">     449 </span>            : }</a>
<a name="450"><span class="lineNum">     450 </span>            : </a>
<a name="451"><span class="lineNum">     451 </span>            : /// Array *= Scalar</a>
<a name="452"><span class="lineNum">     452 </span>            : template &lt;class T1, class T2, size_t N1&gt;</a>
<a name="453"><span class="lineNum">     453 </span><span class="lineCov">          1 : Array&lt;T1, N1&gt; &amp;operator*=(Array&lt;T1, N1&gt; &amp;a, T2 b) {</span></a>
<a name="454"><span class="lineNum">     454 </span><span class="lineCov">          1 :     a.slice() *= b;</span></a>
<a name="455"><span class="lineNum">     455 </span><span class="lineCov">          1 :     return a;</span></a>
<a name="456"><span class="lineNum">     456 </span>            : }</a>
<a name="457"><span class="lineNum">     457 </span>            : </a>
<a name="458"><span class="lineNum">     458 </span>            : // Scalar Division :::::::::::::::::::::::::::::::::::::::::::::::::::::::::::::</a>
<a name="459"><span class="lineNum">     459 </span>            : </a>
<a name="460"><span class="lineNum">     460 </span>            : /// Slice / Scalar</a>
<a name="461"><span class="lineNum">     461 </span>            : template &lt;class T1, class T2, size_t N1, bool Reverse1, bool Const1&gt;</a>
<a name="462"><span class="lineNum">     462 </span>            : Array&lt;decltype(T1{} / T2{}), N1&gt;</a>
<a name="463"><span class="lineNum">     463 </span><span class="lineCov">          2 : operator/(ArraySlice&lt;T1, N1, Reverse1, Const1&gt; a, T2 b) {</span></a>
<a name="464"><span class="lineNum">     464 </span><span class="lineCov">          2 :     Array&lt;decltype(T1{} / T2{}), N1&gt; result = {};</span></a>
<a name="465"><span class="lineNum">     465 </span><span class="lineCov">         10 :     for (size_t i = 0; i &lt; N1; ++i)</span></a>
<a name="466"><span class="lineNum">     466 </span><span class="lineCov">          8 :         result[i] = a[i] / b;</span></a>
<a name="467"><span class="lineNum">     467 </span><span class="lineCov">          2 :     return result;</span></a>
<a name="468"><span class="lineNum">     468 </span>            : }</a>
<a name="469"><span class="lineNum">     469 </span>            : </a>
<a name="470"><span class="lineNum">     470 </span>            : /// Array / Scalar</a>
<a name="471"><span class="lineNum">     471 </span>            : template &lt;class T1, class T2, size_t N1&gt;</a>
<a name="472"><span class="lineNum">     472 </span><span class="lineCov">          1 : Array&lt;decltype(T1{} / T2{}), N1&gt; operator/(const Array&lt;T1, N1&gt; &amp;a, T2 b) {</span></a>
<a name="473"><span class="lineNum">     473 </span><span class="lineCov">          1 :     return a.slice() / b;</span></a>
<a name="474"><span class="lineNum">     474 </span>            : }</a>
<a name="475"><span class="lineNum">     475 </span>            : </a>
<a name="476"><span class="lineNum">     476 </span>            : /// Slice /= Scalar</a>
<a name="477"><span class="lineNum">     477 </span>            : template &lt;class T1, class T2, size_t N1, bool Reverse1, bool Const1&gt;</a>
<a name="478"><span class="lineNum">     478 </span>            : const ArraySlice&lt;T1, N1, Reverse1, Const1&gt; &amp;</a>
<a name="479"><span class="lineNum">     479 </span><span class="lineCov">          2 : operator/=(const ArraySlice&lt;T1, N1, Reverse1, Const1&gt; &amp;a, T2 b) {</span></a>
<a name="480"><span class="lineNum">     480 </span><span class="lineCov">         10 :     for (size_t i = 0; i &lt; N1; ++i)</span></a>
<a name="481"><span class="lineNum">     481 </span><span class="lineCov">          8 :         a[i] /= b;</span></a>
<a name="482"><span class="lineNum">     482 </span><span class="lineCov">          2 :     return a;</span></a>
<a name="483"><span class="lineNum">     483 </span>            : }</a>
<a name="484"><span class="lineNum">     484 </span>            : </a>
<a name="485"><span class="lineNum">     485 </span>            : /// Array /= Scalar</a>
<a name="486"><span class="lineNum">     486 </span>            : template &lt;class T1, class T2, size_t N1&gt;</a>
<a name="487"><span class="lineNum">     487 </span><span class="lineCov">          1 : Array&lt;T1, N1&gt; &amp;operator/=(Array&lt;T1, N1&gt; &amp;a, T2 b) {</span></a>
<a name="488"><span class="lineNum">     488 </span><span class="lineCov">          1 :     a.slice() /= b;</span></a>
<a name="489"><span class="lineNum">     489 </span><span class="lineCov">          1 :     return a;</span></a>
<a name="490"><span class="lineNum">     490 </span>            : }</a>
<a name="491"><span class="lineNum">     491 </span>            : </a>
<a name="492"><span class="lineNum">     492 </span>            : // Negation ::::::::::::::::::::::::::::::::::::::::::::::::::::::::::::::::::::</a>
<a name="493"><span class="lineNum">     493 </span>            : </a>
<a name="494"><span class="lineNum">     494 </span>            : /// -Slice</a>
<a name="495"><span class="lineNum">     495 </span>            : template &lt;class T, size_t N, bool Reverse, bool Const&gt;</a>
<a name="496"><span class="lineNum">     496 </span>            : Array&lt;decltype(-T{}), N&gt;</a>
<a name="497"><span class="lineNum">     497 </span><span class="lineCov">          2 : operator-(ArraySlice&lt;T, N, Reverse, Const&gt; a) {</span></a>
<a name="498"><span class="lineNum">     498 </span><span class="lineCov">          2 :     Array&lt;decltype(-T{}), N&gt; result = {};</span></a>
<a name="499"><span class="lineNum">     499 </span><span class="lineCov">         11 :     for (size_t i = 0; i &lt; N; ++i)</span></a>
<a name="500"><span class="lineNum">     500 </span><span class="lineCov">          9 :         result[i] = -a[i];</span></a>
<a name="501"><span class="lineNum">     501 </span><span class="lineCov">          2 :     return result;</span></a>
<a name="502"><span class="lineNum">     502 </span>            : }</a>
<a name="503"><span class="lineNum">     503 </span>            : </a>
<a name="504"><span class="lineNum">     504 </span>            : /// -Array</a>
<a name="505"><span class="lineNum">     505 </span>            : template &lt;class T, size_t N&gt;</a>
<a name="506"><span class="lineNum">     506 </span><span class="lineCov">          1 : Array&lt;decltype(-T{}), N&gt; operator-(const Array&lt;T, N&gt; &amp;a) {</span></a>
<a name="507"><span class="lineNum">     507 </span><span class="lineCov">          1 :     return -a.slice();</span></a>
<a name="508"><span class="lineNum">     508 </span>            : }</a>
<a name="509"><span class="lineNum">     509 </span>            : </a>
<a name="510"><span class="lineNum">     510 </span>            : // Type aliases ::::::::::::::::::::::::::::::::::::::::::::::::::::::::::::::::</a>
<a name="511"><span class="lineNum">     511 </span>            : </a>
<a name="512"><span class="lineNum">     512 </span>            : /// An easy alias for two-dimensional Arrays.</a>
<a name="513"><span class="lineNum">     513 </span>            : template &lt;class T, size_t nb_rows, size_t nb_cols&gt;</a>
<a name="514"><span class="lineNum">     514 </span>            : using Array2D = Array&lt;Array&lt;T, nb_cols&gt;, nb_rows&gt;;</a>
<a name="515"><span class="lineNum">     515 </span>            : </a>
<a name="516"><span class="lineNum">     516 </span>            : /// @}</a>
<a name="517"><span class="lineNum">     517 </span>            : </a>
<a name="518"><span class="lineNum">     518 </span>            : END_AH_NAMESPACE</a>
</pre>
      </td>
    </tr>
  </table>
  <br>

  <table width="100%" border=0 cellspacing=0 cellpadding=0>
    <tr><td class="ruler"><img src="../../../glass.png" width=3 height=3 alt=""></td></tr>
    <tr><td class="versionInfo">Generated by: <a href="http://ltp.sourceforge.net/coverage/lcov.php" target="_parent">LCOV version 1.14-5-g4ff2ed6</a></td></tr>
  </table>
  <br>

</body>
</html><|MERGE_RESOLUTION|>--- conflicted
+++ resolved
@@ -4,11 +4,7 @@
 
 <head>
   <meta http-equiv="Content-Type" content="text/html; charset=UTF-8">
-<<<<<<< HEAD
-  <title>LCOV - fbe9044aefc8963d49222b6ab7f053652324d2ea - src/AH/Containers/Array.hpp</title>
-=======
-  <title>LCOV - 1238ca8ca4ab5458c886ba227774c4324e608a0a - src/AH/Containers/Array.hpp</title>
->>>>>>> 50954c0a
+  <title>LCOV - f5c00d6a3c9802ff84e3af70ff3ef03d38fdfafb - src/AH/Containers/Array.hpp</title>
   <link rel="stylesheet" type="text/css" href="../../../gcov.css">
 </head>
 
@@ -32,8 +28,7 @@
           </tr>
           <tr>
             <td class="headerItem">Test:</td>
-<<<<<<< HEAD
-            <td class="headerValue">fbe9044aefc8963d49222b6ab7f053652324d2ea</td>
+            <td class="headerValue">f5c00d6a3c9802ff84e3af70ff3ef03d38fdfafb</td>
             <td></td>
             <td class="headerItem">Lines:</td>
             <td class="headerCovTableEntry">133</td>
@@ -42,29 +37,12 @@
           </tr>
           <tr>
             <td class="headerItem">Date:</td>
-            <td class="headerValue">2019-11-15 22:40:54</td>
+            <td class="headerValue">2019-11-16 00:40:42</td>
             <td></td>
             <td class="headerItem">Functions:</td>
             <td class="headerCovTableEntry">160</td>
             <td class="headerCovTableEntry">178</td>
             <td class="headerCovTableEntryMed">89.9 %</td>
-=======
-            <td class="headerValue">1238ca8ca4ab5458c886ba227774c4324e608a0a</td>
-            <td></td>
-            <td class="headerItem">Lines:</td>
-            <td class="headerCovTableEntry">132</td>
-            <td class="headerCovTableEntry">143</td>
-            <td class="headerCovTableEntryHi">92.3 %</td>
-          </tr>
-          <tr>
-            <td class="headerItem">Date:</td>
-            <td class="headerValue">2019-11-15 23:53:08</td>
-            <td></td>
-            <td class="headerItem">Functions:</td>
-            <td class="headerCovTableEntry">119</td>
-            <td class="headerCovTableEntry">121</td>
-            <td class="headerCovTableEntryHi">98.3 %</td>
->>>>>>> 50954c0a
           </tr>
           <tr>
             <td class="headerItem">Legend:</td>
@@ -135,21 +113,12 @@
 <a name="43"><span class="lineNum">      43 </span>            :      * @param   index</a>
 <a name="44"><span class="lineNum">      44 </span>            :      *          The (zero-based) index of the element to return.</a>
 <a name="45"><span class="lineNum">      45 </span>            :      */</a>
-<<<<<<< HEAD
 <a name="46"><span class="lineNum">      46 </span><span class="lineCov">        445 :     T &amp;operator[](size_t index) {</span></a>
 <a name="47"><span class="lineNum">      47 </span><span class="lineCov">        445 :         if (index &gt;= N) { // TODO</span></a>
 <a name="48"><span class="lineNum">      48 </span><span class="lineCov">          1 :             ERROR(F(&quot;Index out of bounds: &quot;) &lt;&lt; index &lt;&lt; F(&quot; ≥ &quot;) &lt;&lt; N, 0xEDED);</span></a>
 <a name="49"><span class="lineNum">      49 </span><span class="lineNoCov">          0 :             index = N - 1;</span></a>
 <a name="50"><span class="lineNum">      50 </span><span class="lineNoCov">          0 :         }</span></a>
 <a name="51"><span class="lineNum">      51 </span><span class="lineCov">        444 :         return data[index];</span></a>
-=======
-<a name="46"><span class="lineNum">      46 </span><span class="lineCov">        168 :     T &amp;operator[](size_t index) {</span></a>
-<a name="47"><span class="lineNum">      47 </span><span class="lineCov">        168 :         if (index &gt;= N) { // TODO</span></a>
-<a name="48"><span class="lineNum">      48 </span><span class="lineCov">          1 :             ERROR(F(&quot;Index out of bounds: &quot;) &lt;&lt; index &lt;&lt; F(&quot; ≥ &quot;) &lt;&lt; N, 0xEDED);</span></a>
-<a name="49"><span class="lineNum">      49 </span><span class="lineNoCov">          0 :             index = N - 1;</span></a>
-<a name="50"><span class="lineNum">      50 </span><span class="lineNoCov">          0 :         }</span></a>
-<a name="51"><span class="lineNum">      51 </span><span class="lineCov">        167 :         return data[index];</span></a>
->>>>>>> 50954c0a
 <a name="52"><span class="lineNum">      52 </span><span class="lineCov">          1 :     }</span></a>
 <a name="53"><span class="lineNum">      53 </span>            : </a>
 <a name="54"><span class="lineNum">      54 </span>            :     /**</a>
@@ -161,21 +130,12 @@
 <a name="60"><span class="lineNum">      60 </span>            :      * @param   index</a>
 <a name="61"><span class="lineNum">      61 </span>            :      *          The (zero-based) index of the element to return.</a>
 <a name="62"><span class="lineNum">      62 </span>            :      */</a>
-<<<<<<< HEAD
 <a name="63"><span class="lineNum">      63 </span><span class="lineCov">        949 :     const T &amp;operator[](size_t index) const {</span></a>
 <a name="64"><span class="lineNum">      64 </span><span class="lineCov">        949 :         if (index &gt;= N) { // TODO</span></a>
 <a name="65"><span class="lineNum">      65 </span><span class="lineCov">          1 :             ERROR(F(&quot;Index out of bounds: &quot;) &lt;&lt; index &lt;&lt; F(&quot; ≥ &quot;) &lt;&lt; N, 0xEDED);</span></a>
 <a name="66"><span class="lineNum">      66 </span><span class="lineNoCov">          0 :             index = N - 1;</span></a>
 <a name="67"><span class="lineNum">      67 </span><span class="lineNoCov">          0 :         }</span></a>
 <a name="68"><span class="lineNum">      68 </span><span class="lineCov">        948 :         return data[index];</span></a>
-=======
-<a name="63"><span class="lineNum">      63 </span><span class="lineCov">        379 :     const T &amp;operator[](size_t index) const {</span></a>
-<a name="64"><span class="lineNum">      64 </span><span class="lineCov">        379 :         if (index &gt;= N) { // TODO</span></a>
-<a name="65"><span class="lineNum">      65 </span><span class="lineCov">          1 :             ERROR(F(&quot;Index out of bounds: &quot;) &lt;&lt; index &lt;&lt; F(&quot; ≥ &quot;) &lt;&lt; N, 0xEDED);</span></a>
-<a name="66"><span class="lineNum">      66 </span><span class="lineNoCov">          0 :             index = N - 1;</span></a>
-<a name="67"><span class="lineNum">      67 </span><span class="lineNoCov">          0 :         }</span></a>
-<a name="68"><span class="lineNum">      68 </span><span class="lineCov">        378 :         return data[index];</span></a>
->>>>>>> 50954c0a
 <a name="69"><span class="lineNum">      69 </span><span class="lineCov">          1 :     }</span></a>
 <a name="70"><span class="lineNum">      70 </span>            : </a>
 <a name="71"><span class="lineNum">      71 </span>            :     /**</a>
