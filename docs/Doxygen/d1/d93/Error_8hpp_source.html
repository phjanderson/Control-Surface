<!DOCTYPE html PUBLIC "-//W3C//DTD XHTML 1.0 Transitional//EN" "https://www.w3.org/TR/xhtml1/DTD/xhtml1-transitional.dtd">
<html xmlns="http://www.w3.org/1999/xhtml">
<head>
<meta http-equiv="Content-Type" content="text/xhtml;charset=UTF-8"/>
<meta http-equiv="X-UA-Compatible" content="IE=9"/>
<meta name="generator" content="Doxygen 1.8.16"/>
<meta name="viewport" content="width=device-width, initial-scale=1"/>
<title>Control Surface: Error.hpp Source File</title>
<link href="../../tabs.css" rel="stylesheet" type="text/css"/>
<script type="text/javascript" src="../../jquery.js"></script>
<script type="text/javascript" src="../../dynsections.js"></script>
<link href="../../search/search.css" rel="stylesheet" type="text/css"/>
<script type="text/javascript" src="../../search/searchdata.js"></script>
<script type="text/javascript" src="../../search/search.js"></script>
<script type="text/x-mathjax-config">
  MathJax.Hub.Config({
    extensions: ["tex2jax.js"],
    jax: ["input/TeX","output/SVG"],
});
</script><script type="text/javascript" async="async" src="/MathJax/MathJax.js"></script>
<link href="../../doxygen.css" rel="stylesheet" type="text/css" />
<link href="../../custom_stylesheet.css" rel="stylesheet" type="text/css"/>
</head>
<body>
<div id="top"><!-- do not remove this div, it is closed by doxygen! -->
<div id="titlearea">
<table cellspacing="0" cellpadding="0">
 <tbody>
 <tr style="height: 56px;">
  <td id="projectalign" style="padding-left: 0.5em;">
   <div id="projectname">Control Surface
   &#160;<span id="projectnumber">1.0.0</span>
   </div>
   <div id="projectbrief">MIDI Control Surface library for Arduino</div>
  </td>
 </tr>
 </tbody>
</table>
</div>
<!-- end header part -->
<!-- Generated by Doxygen 1.8.16 -->
<script type="text/javascript">
/* @license magnet:?xt=urn:btih:cf05388f2679ee054f2beb29a391d25f4e673ac3&amp;dn=gpl-2.0.txt GPL-v2 */
var searchBox = new SearchBox("searchBox", "../../search",false,'Search');
/* @license-end */
</script>
<script type="text/javascript" src="../../menudata.js"></script>
<script type="text/javascript" src="../../menu.js"></script>
<script type="text/javascript">
/* @license magnet:?xt=urn:btih:cf05388f2679ee054f2beb29a391d25f4e673ac3&amp;dn=gpl-2.0.txt GPL-v2 */
$(function() {
  initMenu('../../',true,false,'search.php','Search');
  $(document).ready(function() { init_search(); });
});
/* @license-end */</script>
<div id="main-nav"></div>
<!-- window showing the filter options -->
<div id="MSearchSelectWindow"
     onmouseover="return searchBox.OnSearchSelectShow()"
     onmouseout="return searchBox.OnSearchSelectHide()"
     onkeydown="return searchBox.OnSearchSelectKey(event)">
</div>

<!-- iframe showing the search results (closed by default) -->
<div id="MSearchResultsWindow">
<iframe src="javascript:void(0)" frameborder="0" 
        name="MSearchResults" id="MSearchResults">
</iframe>
</div>

<div id="nav-path" class="navpath">
  <ul>
<li class="navelem"><a class="el" href="../../dir_68267d1309a1af8e8297ef4c3efbcdba.html">src</a></li><li class="navelem"><a class="el" href="../../dir_15b6432dff6a6d357bf70f8fbf2cdf14.html">AH</a></li><li class="navelem"><a class="el" href="../../dir_a084c16939eb8fb9f97e0d007826b989.html">Error</a></li>  </ul>
</div>
</div><!-- top -->
<div class="header">
  <div class="headertitle">
<div class="title">Error.hpp</div>  </div>
</div><!--header-->
<div class="contents">
<a href="../../d1/d93/Error_8hpp.html">Go to the documentation of this file.</a><div class="fragment"><div class="line"><a name="l00001"></a><span class="lineno">    1</span>&#160;<span class="preprocessor">#pragma once</span></div>
<<<<<<< HEAD
<div class="line"><a name="l00002"></a><span class="lineno">    2</span>&#160;<span class="comment"></span> </div>
<div class="line"><a name="l00003"></a><span class="lineno">    3</span>&#160;<span class="comment">/// @file</span></div>
<div class="line"><a name="l00004"></a><span class="lineno">    4</span>&#160;<span class="comment"></span> </div>
<div class="line"><a name="l00005"></a><span class="lineno">    5</span>&#160;<span class="preprocessor">#include &lt;<a class="code" href="../../df/dee/Debug_8hpp.html">AH/Debug/Debug.hpp</a>&gt;</span></div>
<div class="line"><a name="l00006"></a><span class="lineno">    6</span>&#160; </div>
<div class="line"><a name="l00007"></a><span class="lineno">    7</span>&#160;<span class="preprocessor">#ifdef ARDUINO // ------------------------------------------------------ ARDUINO</span></div>
<div class="line"><a name="l00008"></a><span class="lineno">    8</span>&#160; </div>
<div class="line"><a name="l00009"></a><span class="lineno">    9</span>&#160;<a class="code" href="../../d6/db0/AH_2Settings_2NamespaceSettings_8hpp.html#abe0f0e505619b6899c38363f4e42a272">BEGIN_AH_NAMESPACE</a></div>
<div class="line"><a name="l00010"></a><span class="lineno">   10</span>&#160;<span class="comment"></span> </div>
<div class="line"><a name="l00011"></a><span class="lineno">   11</span>&#160;<span class="comment">/// Function that executes and loops forever, blinking the built-in LED when a</span></div>
<div class="line"><a name="l00012"></a><span class="lineno">   12</span>&#160;<span class="comment">/// fatal error is encountered.</span></div>
<div class="line"><a name="l00013"></a><span class="lineno">   13</span>&#160;<span class="comment"></span><span class="keyword">extern</span> <span class="keywordtype">void</span> <a class="code" href="../../dc/d69/namespaceAH.html#ad0244dc961c7b76fbbe452efdc82d92b">fatalErrorExit</a>() __attribute__((noreturn));</div>
<div class="line"><a name="l00014"></a><span class="lineno">   14</span>&#160; </div>
<div class="line"><a name="l00015"></a><span class="lineno">   15</span>&#160;<a class="code" href="../../d6/db0/AH_2Settings_2NamespaceSettings_8hpp.html#a03ed68e9e3d1bbe9a28fd924cb7260c1">END_AH_NAMESPACE</a></div>
<div class="line"><a name="l00016"></a><span class="lineno">   16</span>&#160; </div>
<div class="line"><a name="l00017"></a><span class="lineno">   17</span>&#160;<span class="preprocessor">#ifdef FATAL_ERRORS</span></div>
<div class="line"><a name="l00018"></a><span class="lineno">   18</span>&#160; </div>
<div class="line"><a name="l00019"></a><span class="lineno">   19</span>&#160;<span class="preprocessor">#define ERROR(msg, errc)                                                       \</span></div>
<div class="line"><a name="l00020"></a><span class="lineno">   20</span>&#160;<span class="preprocessor">    do {                                                                       \</span></div>
<div class="line"><a name="l00021"></a><span class="lineno">   21</span>&#160;<span class="preprocessor">        USING_AH_NAMESPACE;                                                    \</span></div>
<div class="line"><a name="l00022"></a><span class="lineno">   22</span>&#160;<span class="preprocessor">        DEBUGFN(msg &lt;&lt; &quot; (0x&quot; &lt;&lt; hex &lt;&lt; uppercase &lt;&lt; errc &lt;&lt; dec               \</span></div>
<div class="line"><a name="l00023"></a><span class="lineno">   23</span>&#160;<span class="preprocessor">                    &lt;&lt; nouppercase &lt;&lt; &#39;)&#39;);                                    \</span></div>
<div class="line"><a name="l00024"></a><span class="lineno">   24</span>&#160;<span class="preprocessor">        fatalErrorExit();                                                      \</span></div>
<div class="line"><a name="l00025"></a><span class="lineno">   25</span>&#160;<span class="preprocessor">    } while (0)</span></div>
<div class="line"><a name="l00026"></a><span class="lineno">   26</span>&#160; </div>
<div class="line"><a name="l00027"></a><span class="lineno">   27</span>&#160;<span class="preprocessor">#else</span></div>
<div class="line"><a name="l00028"></a><span class="lineno">   28</span>&#160;<span class="comment"></span> </div>
<div class="line"><a name="l00029"></a><span class="lineno">   29</span>&#160;<span class="comment">/// Print the error message and error code, and stop the execution if</span></div>
<div class="line"><a name="l00030"></a><span class="lineno">   30</span>&#160;<span class="comment">/// `FATAL_ERRORS` are enabled. Otherwise just prints the error.</span></div>
<div class="line"><a name="l00031"></a><span class="lineno">   31</span>&#160;<span class="comment">///</span></div>
<div class="line"><a name="l00032"></a><span class="lineno">   32</span>&#160;<span class="comment">/// @param  msg</span></div>
<div class="line"><a name="l00033"></a><span class="lineno">   33</span>&#160;<span class="comment">///         The information to print, can contain streaming operators (`&lt;&lt;`) to</span></div>
<div class="line"><a name="l00034"></a><span class="lineno">   34</span>&#160;<span class="comment">///         print multiple things.</span></div>
<div class="line"><a name="l00035"></a><span class="lineno">   35</span>&#160;<span class="comment">/// @param  errc</span></div>
<div class="line"><a name="l00036"></a><span class="lineno">   36</span>&#160;<span class="comment">///         A unique error code.</span></div>
<div class="line"><a name="l00037"></a><span class="lineno">   37</span>&#160;<span class="comment">///</span></div>
<div class="line"><a name="l00038"></a><span class="lineno">   38</span>&#160;<span class="comment">/// @ingroup    AH_Error</span></div>
<div class="line"><a name="l00039"></a><span class="lineno"><a class="line" href="../../d0/df7/group__AH__Error.html#ga7eae7037bf6cdc6bf5d46a11572194db">   39</a></span>&#160;<span class="comment"></span><span class="preprocessor">#define ERROR(msg, errc)                                                       \</span></div>
<div class="line"><a name="l00040"></a><span class="lineno">   40</span>&#160;<span class="preprocessor">    do {                                                                       \</span></div>
<div class="line"><a name="l00041"></a><span class="lineno">   41</span>&#160;<span class="preprocessor">        DEBUGFN(msg &lt;&lt; &quot; (0x&quot; &lt;&lt; hex &lt;&lt; uppercase &lt;&lt; errc &lt;&lt; dec               \</span></div>
<div class="line"><a name="l00042"></a><span class="lineno">   42</span>&#160;<span class="preprocessor">                    &lt;&lt; nouppercase &lt;&lt; &#39;)&#39;);                                    \</span></div>
<div class="line"><a name="l00043"></a><span class="lineno">   43</span>&#160;<span class="preprocessor">    } while (0)</span></div>
<div class="line"><a name="l00044"></a><span class="lineno">   44</span>&#160; </div>
<div class="line"><a name="l00045"></a><span class="lineno">   45</span>&#160;<span class="preprocessor">#endif</span></div>
<div class="line"><a name="l00046"></a><span class="lineno">   46</span>&#160;<span class="comment"></span> </div>
<div class="line"><a name="l00047"></a><span class="lineno">   47</span>&#160;<span class="comment">/// Print the error message and error code, and stop the execution.</span></div>
<div class="line"><a name="l00048"></a><span class="lineno">   48</span>&#160;<span class="comment">/// Doesn&#39;t depend on `FATAL_ERRORS`, it always stops the execution.</span></div>
<div class="line"><a name="l00049"></a><span class="lineno">   49</span>&#160;<span class="comment">///</span></div>
<div class="line"><a name="l00050"></a><span class="lineno">   50</span>&#160;<span class="comment">/// @param  msg</span></div>
<div class="line"><a name="l00051"></a><span class="lineno">   51</span>&#160;<span class="comment">///         The information to print, can contain streaming operators (`&lt;&lt;`) to</span></div>
<div class="line"><a name="l00052"></a><span class="lineno">   52</span>&#160;<span class="comment">///         print multiple things.</span></div>
<div class="line"><a name="l00053"></a><span class="lineno">   53</span>&#160;<span class="comment">/// @param  errc</span></div>
<div class="line"><a name="l00054"></a><span class="lineno">   54</span>&#160;<span class="comment">///         A unique error code.</span></div>
<div class="line"><a name="l00055"></a><span class="lineno">   55</span>&#160;<span class="comment">///</span></div>
<div class="line"><a name="l00056"></a><span class="lineno">   56</span>&#160;<span class="comment">/// @ingroup    AH_Error</span></div>
<div class="line"><a name="l00057"></a><span class="lineno"><a class="line" href="../../d0/df7/group__AH__Error.html#ga3add19f1f413c0aabde3f5c6fe4230c6">   57</a></span>&#160;<span class="comment"></span><span class="preprocessor">#define FATAL_ERROR(msg, errc)                                                 \</span></div>
<div class="line"><a name="l00058"></a><span class="lineno">   58</span>&#160;<span class="preprocessor">    do {                                                                       \</span></div>
<div class="line"><a name="l00059"></a><span class="lineno">   59</span>&#160;<span class="preprocessor">        USING_AH_NAMESPACE;                                                    \</span></div>
<div class="line"><a name="l00060"></a><span class="lineno">   60</span>&#160;<span class="preprocessor">        DEBUGFN(F(&quot;Fatal Error: &quot;) &lt;&lt; msg &lt;&lt; &quot; (0x&quot; &lt;&lt; hex &lt;&lt; uppercase        \</span></div>
<div class="line"><a name="l00061"></a><span class="lineno">   61</span>&#160;<span class="preprocessor">                                   &lt;&lt; errc &lt;&lt; dec &lt;&lt; nouppercase &lt;&lt; &#39;)&#39;);      \</span></div>
<div class="line"><a name="l00062"></a><span class="lineno">   62</span>&#160;<span class="preprocessor">        fatalErrorExit();                                                      \</span></div>
<div class="line"><a name="l00063"></a><span class="lineno">   63</span>&#160;<span class="preprocessor">    } while (0)</span></div>
<div class="line"><a name="l00064"></a><span class="lineno">   64</span>&#160; </div>
<div class="line"><a name="l00065"></a><span class="lineno">   65</span>&#160;<span class="preprocessor">#else // ----------------------------------------------------------------- TESTS</span></div>
<div class="line"><a name="l00066"></a><span class="lineno">   66</span>&#160; </div>
<div class="line"><a name="l00067"></a><span class="lineno">   67</span>&#160;<span class="preprocessor">#include &lt;exception&gt;</span></div>
<div class="line"><a name="l00068"></a><span class="lineno">   68</span>&#160;<span class="preprocessor">#include &lt;sstream&gt;</span></div>
<div class="line"><a name="l00069"></a><span class="lineno">   69</span>&#160; </div>
<div class="line"><a name="l00070"></a><span class="lineno">   70</span>&#160;<a class="code" href="../../d6/db0/AH_2Settings_2NamespaceSettings_8hpp.html#abe0f0e505619b6899c38363f4e42a272">BEGIN_AH_NAMESPACE</a></div>
<div class="line"><a name="l00071"></a><span class="lineno">   71</span>&#160; </div>
<div class="line"><a name="l00072"></a><span class="lineno">   72</span>&#160;<span class="keyword">class </span>ErrorException : <span class="keyword">public</span> std::exception {</div>
<div class="line"><a name="l00073"></a><span class="lineno">   73</span>&#160;  <span class="keyword">public</span>:</div>
<div class="line"><a name="l00074"></a><span class="lineno">   74</span>&#160;    ErrorException(<span class="keyword">const</span> std::string message, <span class="keywordtype">int</span> errorCode)</div>
<div class="line"><a name="l00075"></a><span class="lineno">   75</span>&#160;        : message(std::move(message)), errorCode(errorCode) {}</div>
<div class="line"><a name="l00076"></a><span class="lineno">   76</span>&#160;    <span class="keyword">const</span> <span class="keywordtype">char</span> *what() <span class="keyword">const</span> <span class="keywordflow">throw</span>() <span class="keyword">override</span> { <span class="keywordflow">return</span> message.c_str(); }</div>
<div class="line"><a name="l00077"></a><span class="lineno">   77</span>&#160;    <span class="keywordtype">int</span> getErrorCode()<span class="keyword"> const </span>{ <span class="keywordflow">return</span> errorCode; }</div>
<div class="line"><a name="l00078"></a><span class="lineno">   78</span>&#160; </div>
<div class="line"><a name="l00079"></a><span class="lineno">   79</span>&#160;  <span class="keyword">private</span>:</div>
<div class="line"><a name="l00080"></a><span class="lineno">   80</span>&#160;    <span class="keyword">const</span> std::string message;</div>
<div class="line"><a name="l00081"></a><span class="lineno">   81</span>&#160;    <span class="keyword">const</span> <span class="keywordtype">int</span> errorCode;</div>
<div class="line"><a name="l00082"></a><span class="lineno">   82</span>&#160;};</div>
<div class="line"><a name="l00083"></a><span class="lineno">   83</span>&#160; </div>
<div class="line"><a name="l00084"></a><span class="lineno">   84</span>&#160;<a class="code" href="../../d6/db0/AH_2Settings_2NamespaceSettings_8hpp.html#a03ed68e9e3d1bbe9a28fd924cb7260c1">END_AH_NAMESPACE</a></div>
<div class="line"><a name="l00085"></a><span class="lineno">   85</span>&#160; </div>
<div class="line"><a name="l00086"></a><span class="lineno">   86</span>&#160;<span class="preprocessor">#define ERROR(msg, errc)                                                       \</span></div>
<div class="line"><a name="l00087"></a><span class="lineno">   87</span>&#160;<span class="preprocessor">    do {                                                                       \</span></div>
<div class="line"><a name="l00088"></a><span class="lineno">   88</span>&#160;<span class="preprocessor">        USING_AH_NAMESPACE;                                                    \</span></div>
<div class="line"><a name="l00089"></a><span class="lineno">   89</span>&#160;<span class="preprocessor">        std::ostringstream s;                                                  \</span></div>
<div class="line"><a name="l00090"></a><span class="lineno">   90</span>&#160;<span class="preprocessor">        s &lt;&lt; DEBUG_FUNC_LOCATION &lt;&lt; msg;                                       \</span></div>
<div class="line"><a name="l00091"></a><span class="lineno">   91</span>&#160;<span class="preprocessor">        throw ErrorException(s.str(), errc);                                   \</span></div>
<div class="line"><a name="l00092"></a><span class="lineno">   92</span>&#160;<span class="preprocessor">    } while (0)</span></div>
<div class="line"><a name="l00093"></a><span class="lineno">   93</span>&#160; </div>
<div class="line"><a name="l00094"></a><span class="lineno">   94</span>&#160;<span class="preprocessor">#define FATAL_ERROR(msg, errc)                                                 \</span></div>
<div class="line"><a name="l00095"></a><span class="lineno">   95</span>&#160;<span class="preprocessor">    do {                                                                       \</span></div>
<div class="line"><a name="l00096"></a><span class="lineno">   96</span>&#160;<span class="preprocessor">        USING_AH_NAMESPACE;                                                    \</span></div>
<div class="line"><a name="l00097"></a><span class="lineno">   97</span>&#160;<span class="preprocessor">        std::ostringstream s;                                                  \</span></div>
<div class="line"><a name="l00098"></a><span class="lineno">   98</span>&#160;<span class="preprocessor">        s &lt;&lt; DEBUG_FUNC_LOCATION &lt;&lt; msg;                                       \</span></div>
<div class="line"><a name="l00099"></a><span class="lineno">   99</span>&#160;<span class="preprocessor">        throw ErrorException(s.str(), errc);                                   \</span></div>
<div class="line"><a name="l00100"></a><span class="lineno">  100</span>&#160;<span class="preprocessor">    } while (0)</span></div>
<div class="line"><a name="l00101"></a><span class="lineno">  101</span>&#160; </div>
<div class="line"><a name="l00102"></a><span class="lineno">  102</span>&#160;<span class="preprocessor">#endif</span></div>
</div><!-- fragment --></div><!-- contents -->
<div class="ttc" id="anamespaceAH_html_ad0244dc961c7b76fbbe452efdc82d92b"><div class="ttname"><a href="../../dc/d69/namespaceAH.html#ad0244dc961c7b76fbbe452efdc82d92b">AH::fatalErrorExit</a></div><div class="ttdeci">void fatalErrorExit() __attribute__((noreturn))</div><div class="ttdoc">Function that executes and loops forever, blinking the built-in LED when a fatal error is encountered...</div><div class="ttdef"><b>Definition:</b> <a href="../../d6/df4/Exit_8cpp_source.html#l00008">Exit.cpp:8</a></div></div>
<div class="ttc" id="aDebug_8hpp_html"><div class="ttname"><a href="../../df/dee/Debug_8hpp.html">Debug.hpp</a></div></div>
<div class="ttc" id="aAH_2Settings_2NamespaceSettings_8hpp_html_abe0f0e505619b6899c38363f4e42a272"><div class="ttname"><a href="../../d6/db0/AH_2Settings_2NamespaceSettings_8hpp.html#abe0f0e505619b6899c38363f4e42a272">BEGIN_AH_NAMESPACE</a></div><div class="ttdeci">#define BEGIN_AH_NAMESPACE</div><div class="ttdef"><b>Definition:</b> <a href="../../d6/db0/AH_2Settings_2NamespaceSettings_8hpp_source.html#l00009">AH/Settings/NamespaceSettings.hpp:9</a></div></div>
<div class="ttc" id="aAH_2Settings_2NamespaceSettings_8hpp_html_a03ed68e9e3d1bbe9a28fd924cb7260c1"><div class="ttname"><a href="../../d6/db0/AH_2Settings_2NamespaceSettings_8hpp.html#a03ed68e9e3d1bbe9a28fd924cb7260c1">END_AH_NAMESPACE</a></div><div class="ttdeci">#define END_AH_NAMESPACE</div><div class="ttdef"><b>Definition:</b> <a href="../../d6/db0/AH_2Settings_2NamespaceSettings_8hpp_source.html#l00010">AH/Settings/NamespaceSettings.hpp:10</a></div></div>
=======
<div class="line"><a name="l00002"></a><span class="lineno">    2</span>&#160; </div>
<div class="line"><a name="l00004"></a><span class="lineno">    4</span>&#160; </div>
<div class="line"><a name="l00005"></a><span class="lineno">    5</span>&#160;<span class="preprocessor">#include &lt;<a class="code" href="../../d1/d65/Warnings_8hpp.html">AH/Settings/Warnings.hpp</a>&gt;</span></div>
<div class="line"><a name="l00006"></a><span class="lineno">    6</span>&#160;<a class="code" href="../../d1/d65/Warnings_8hpp.html#a9f2deeea1dd06b45ebc381da1633c7ee">AH_DIAGNOSTIC_WERROR</a>() <span class="comment">// Enable errors on warnings</span></div>
<div class="line"><a name="l00007"></a><span class="lineno">    7</span>&#160; </div>
<div class="line"><a name="l00008"></a><span class="lineno">    8</span>&#160;<span class="preprocessor">#include &lt;AH/Debug/Debug.hpp&gt;</span></div>
<div class="line"><a name="l00009"></a><span class="lineno">    9</span>&#160; </div>
<div class="line"><a name="l00010"></a><span class="lineno">   10</span>&#160;<span class="preprocessor">#ifdef ARDUINO // ------------------------------------------------------ ARDUINO</span></div>
<div class="line"><a name="l00011"></a><span class="lineno">   11</span>&#160; </div>
<div class="line"><a name="l00012"></a><span class="lineno">   12</span>&#160;<a class="code" href="../../dc/dc7/NamespaceSettings_8hpp.html#abe0f0e505619b6899c38363f4e42a272">BEGIN_AH_NAMESPACE</a></div>
<div class="line"><a name="l00013"></a><span class="lineno">   13</span>&#160; </div>
<div class="line"><a name="l00016"></a><span class="lineno">   16</span>&#160;<span class="keyword">extern</span> <span class="keywordtype">void</span> <a class="code" href="../../d1/d93/Error_8hpp.html#a7ff220c57636b72ec9d8df676f72ef0e">fatalErrorExit</a>() __attribute__((noreturn));</div>
<div class="line"><a name="l00017"></a><span class="lineno">   17</span>&#160; </div>
<div class="line"><a name="l00018"></a><span class="lineno">   18</span>&#160;<a class="code" href="../../dc/dc7/NamespaceSettings_8hpp.html#a03ed68e9e3d1bbe9a28fd924cb7260c1">END_AH_NAMESPACE</a></div>
<div class="line"><a name="l00019"></a><span class="lineno">   19</span>&#160; </div>
<div class="line"><a name="l00020"></a><span class="lineno">   20</span>&#160;<span class="preprocessor">#ifdef FATAL_ERRORS</span></div>
<div class="line"><a name="l00021"></a><span class="lineno">   21</span>&#160; </div>
<div class="line"><a name="l00022"></a><span class="lineno">   22</span>&#160;<span class="preprocessor">#define ERROR(msg, errc)                                                       \</span></div>
<div class="line"><a name="l00023"></a><span class="lineno">   23</span>&#160;<span class="preprocessor">    do {                                                                       \</span></div>
<div class="line"><a name="l00024"></a><span class="lineno">   24</span>&#160;<span class="preprocessor">        USING_AH_NAMESPACE;                                                    \</span></div>
<div class="line"><a name="l00025"></a><span class="lineno">   25</span>&#160;<span class="preprocessor">        DEBUGFN(msg &lt;&lt; &quot; (0x&quot; &lt;&lt; hex &lt;&lt; uppercase &lt;&lt; errc &lt;&lt; dec               \</span></div>
<div class="line"><a name="l00026"></a><span class="lineno">   26</span>&#160;<span class="preprocessor">                    &lt;&lt; nouppercase &lt;&lt; &#39;)&#39;);                                    \</span></div>
<div class="line"><a name="l00027"></a><span class="lineno">   27</span>&#160;<span class="preprocessor">        fatalErrorExit();                                                      \</span></div>
<div class="line"><a name="l00028"></a><span class="lineno">   28</span>&#160;<span class="preprocessor">    } while (0)</span></div>
<div class="line"><a name="l00029"></a><span class="lineno">   29</span>&#160; </div>
<div class="line"><a name="l00030"></a><span class="lineno">   30</span>&#160;<span class="preprocessor">#else</span></div>
<div class="line"><a name="l00031"></a><span class="lineno">   31</span>&#160; </div>
<div class="line"><a name="l00042"></a><span class="lineno"><a class="line" href="../../d0/df7/group__AH__Error.html#ga7eae7037bf6cdc6bf5d46a11572194db">   42</a></span>&#160;<span class="preprocessor">#define ERROR(msg, errc)                                                       \</span></div>
<div class="line"><a name="l00043"></a><span class="lineno">   43</span>&#160;<span class="preprocessor">    do {                                                                       \</span></div>
<div class="line"><a name="l00044"></a><span class="lineno">   44</span>&#160;<span class="preprocessor">        DEBUGFN(msg &lt;&lt; &quot; (0x&quot; &lt;&lt; hex &lt;&lt; uppercase &lt;&lt; errc &lt;&lt; dec               \</span></div>
<div class="line"><a name="l00045"></a><span class="lineno">   45</span>&#160;<span class="preprocessor">                    &lt;&lt; nouppercase &lt;&lt; &#39;)&#39;);                                    \</span></div>
<div class="line"><a name="l00046"></a><span class="lineno">   46</span>&#160;<span class="preprocessor">    } while (0)</span></div>
<div class="line"><a name="l00047"></a><span class="lineno">   47</span>&#160; </div>
<div class="line"><a name="l00048"></a><span class="lineno">   48</span>&#160;<span class="preprocessor">#endif</span></div>
<div class="line"><a name="l00049"></a><span class="lineno">   49</span>&#160; </div>
<div class="line"><a name="l00060"></a><span class="lineno"><a class="line" href="../../d0/df7/group__AH__Error.html#ga3add19f1f413c0aabde3f5c6fe4230c6">   60</a></span>&#160;<span class="preprocessor">#define FATAL_ERROR(msg, errc)                                                 \</span></div>
<div class="line"><a name="l00061"></a><span class="lineno">   61</span>&#160;<span class="preprocessor">    do {                                                                       \</span></div>
<div class="line"><a name="l00062"></a><span class="lineno">   62</span>&#160;<span class="preprocessor">        USING_AH_NAMESPACE;                                                    \</span></div>
<div class="line"><a name="l00063"></a><span class="lineno">   63</span>&#160;<span class="preprocessor">        DEBUGFN(F(&quot;Fatal Error: &quot;) &lt;&lt; msg &lt;&lt; &quot; (0x&quot; &lt;&lt; hex &lt;&lt; uppercase        \</span></div>
<div class="line"><a name="l00064"></a><span class="lineno">   64</span>&#160;<span class="preprocessor">                                   &lt;&lt; errc &lt;&lt; dec &lt;&lt; nouppercase &lt;&lt; &#39;)&#39;);      \</span></div>
<div class="line"><a name="l00065"></a><span class="lineno">   65</span>&#160;<span class="preprocessor">        fatalErrorExit();                                                      \</span></div>
<div class="line"><a name="l00066"></a><span class="lineno">   66</span>&#160;<span class="preprocessor">    } while (0)</span></div>
<div class="line"><a name="l00067"></a><span class="lineno">   67</span>&#160; </div>
<div class="line"><a name="l00068"></a><span class="lineno">   68</span>&#160;<span class="preprocessor">#else // ----------------------------------------------------------------- TESTS</span></div>
<div class="line"><a name="l00069"></a><span class="lineno">   69</span>&#160; </div>
<div class="line"><a name="l00070"></a><span class="lineno">   70</span>&#160;<span class="preprocessor">#include &lt;exception&gt;</span></div>
<div class="line"><a name="l00071"></a><span class="lineno">   71</span>&#160;<span class="preprocessor">#include &lt;sstream&gt;</span></div>
<div class="line"><a name="l00072"></a><span class="lineno">   72</span>&#160; </div>
<div class="line"><a name="l00073"></a><span class="lineno">   73</span>&#160;<a class="code" href="../../dc/dc7/NamespaceSettings_8hpp.html#abe0f0e505619b6899c38363f4e42a272">BEGIN_AH_NAMESPACE</a></div>
<div class="line"><a name="l00074"></a><span class="lineno">   74</span>&#160; </div>
<div class="line"><a name="l00075"></a><span class="lineno">   75</span>&#160;<span class="keyword">class </span>ErrorException : <span class="keyword">public</span> std::exception {</div>
<div class="line"><a name="l00076"></a><span class="lineno">   76</span>&#160;  <span class="keyword">public</span>:</div>
<div class="line"><a name="l00077"></a><span class="lineno">   77</span>&#160;    ErrorException(<span class="keyword">const</span> std::string message, <span class="keywordtype">int</span> errorCode)</div>
<div class="line"><a name="l00078"></a><span class="lineno">   78</span>&#160;        : message(std::move(message)), errorCode(errorCode) {}</div>
<div class="line"><a name="l00079"></a><span class="lineno">   79</span>&#160;    <span class="keyword">const</span> <span class="keywordtype">char</span> *what() <span class="keyword">const</span> <span class="keywordflow">throw</span>() <span class="keyword">override</span> { <span class="keywordflow">return</span> message.c_str(); }</div>
<div class="line"><a name="l00080"></a><span class="lineno">   80</span>&#160;    <span class="keywordtype">int</span> getErrorCode()<span class="keyword"> const </span>{ <span class="keywordflow">return</span> errorCode; }</div>
<div class="line"><a name="l00081"></a><span class="lineno">   81</span>&#160; </div>
<div class="line"><a name="l00082"></a><span class="lineno">   82</span>&#160;  <span class="keyword">private</span>:</div>
<div class="line"><a name="l00083"></a><span class="lineno">   83</span>&#160;    <span class="keyword">const</span> std::string message;</div>
<div class="line"><a name="l00084"></a><span class="lineno">   84</span>&#160;    <span class="keyword">const</span> <span class="keywordtype">int</span> errorCode;</div>
<div class="line"><a name="l00085"></a><span class="lineno">   85</span>&#160;};</div>
<div class="line"><a name="l00086"></a><span class="lineno">   86</span>&#160; </div>
<div class="line"><a name="l00087"></a><span class="lineno">   87</span>&#160;<a class="code" href="../../dc/dc7/NamespaceSettings_8hpp.html#a03ed68e9e3d1bbe9a28fd924cb7260c1">END_AH_NAMESPACE</a></div>
<div class="line"><a name="l00088"></a><span class="lineno">   88</span>&#160; </div>
<div class="line"><a name="l00089"></a><span class="lineno">   89</span>&#160;<span class="preprocessor">#define ERROR(msg, errc)                                                       \</span></div>
<div class="line"><a name="l00090"></a><span class="lineno">   90</span>&#160;<span class="preprocessor">    do {                                                                       \</span></div>
<div class="line"><a name="l00091"></a><span class="lineno">   91</span>&#160;<span class="preprocessor">        USING_AH_NAMESPACE;                                                    \</span></div>
<div class="line"><a name="l00092"></a><span class="lineno">   92</span>&#160;<span class="preprocessor">        std::ostringstream s;                                                  \</span></div>
<div class="line"><a name="l00093"></a><span class="lineno">   93</span>&#160;<span class="preprocessor">        s &lt;&lt; DEBUG_FUNC_LOCATION &lt;&lt; msg;                                       \</span></div>
<div class="line"><a name="l00094"></a><span class="lineno">   94</span>&#160;<span class="preprocessor">        throw ErrorException(s.str(), errc);                                   \</span></div>
<div class="line"><a name="l00095"></a><span class="lineno">   95</span>&#160;<span class="preprocessor">    } while (0)</span></div>
<div class="line"><a name="l00096"></a><span class="lineno">   96</span>&#160; </div>
<div class="line"><a name="l00097"></a><span class="lineno">   97</span>&#160;<span class="preprocessor">#define FATAL_ERROR(msg, errc)                                                 \</span></div>
<div class="line"><a name="l00098"></a><span class="lineno">   98</span>&#160;<span class="preprocessor">    do {                                                                       \</span></div>
<div class="line"><a name="l00099"></a><span class="lineno">   99</span>&#160;<span class="preprocessor">        USING_AH_NAMESPACE;                                                    \</span></div>
<div class="line"><a name="l00100"></a><span class="lineno">  100</span>&#160;<span class="preprocessor">        std::ostringstream s;                                                  \</span></div>
<div class="line"><a name="l00101"></a><span class="lineno">  101</span>&#160;<span class="preprocessor">        s &lt;&lt; DEBUG_FUNC_LOCATION &lt;&lt; msg;                                       \</span></div>
<div class="line"><a name="l00102"></a><span class="lineno">  102</span>&#160;<span class="preprocessor">        throw ErrorException(s.str(), errc);                                   \</span></div>
<div class="line"><a name="l00103"></a><span class="lineno">  103</span>&#160;<span class="preprocessor">    } while (0)</span></div>
<div class="line"><a name="l00104"></a><span class="lineno">  104</span>&#160; </div>
<div class="line"><a name="l00105"></a><span class="lineno">  105</span>&#160;<span class="preprocessor">#endif</span></div>
<div class="line"><a name="l00106"></a><span class="lineno">  106</span>&#160; </div>
<div class="line"><a name="l00107"></a><span class="lineno">  107</span>&#160;<a class="code" href="../../d1/d65/Warnings_8hpp.html#a4f088fb95f1d6dc4279357ca2a562cbe">AH_DIAGNOSTIC_POP</a>()</div>
</div><!-- fragment --></div><!-- contents -->
<div class="ttc" id="aNamespaceSettings_8hpp_html_abe0f0e505619b6899c38363f4e42a272"><div class="ttname"><a href="../../dc/dc7/NamespaceSettings_8hpp.html#abe0f0e505619b6899c38363f4e42a272">BEGIN_AH_NAMESPACE</a></div><div class="ttdeci">#define BEGIN_AH_NAMESPACE</div><div class="ttdef"><b>Definition:</b> <a href="../../dc/dc7/NamespaceSettings_8hpp_source.html#l00009">NamespaceSettings.hpp:9</a></div></div>
<div class="ttc" id="aWarnings_8hpp_html"><div class="ttname"><a href="../../d1/d65/Warnings_8hpp.html">Warnings.hpp</a></div></div>
<div class="ttc" id="aWarnings_8hpp_html_a4f088fb95f1d6dc4279357ca2a562cbe"><div class="ttname"><a href="../../d1/d65/Warnings_8hpp.html#a4f088fb95f1d6dc4279357ca2a562cbe">AH_DIAGNOSTIC_POP</a></div><div class="ttdeci">#define AH_DIAGNOSTIC_POP()</div><div class="ttdef"><b>Definition:</b> <a href="../../d1/d65/Warnings_8hpp_source.html#l00017">Warnings.hpp:17</a></div></div>
<div class="ttc" id="aError_8hpp_html_a7ff220c57636b72ec9d8df676f72ef0e"><div class="ttname"><a href="../../d1/d93/Error_8hpp.html#a7ff220c57636b72ec9d8df676f72ef0e">fatalErrorExit</a></div><div class="ttdeci">void fatalErrorExit() __attribute__((noreturn))</div><div class="ttdoc">Function that executes and loops forever, blinking the built-in LED when a fatal error is encountered...</div><div class="ttdef"><b>Definition:</b> <a href="../../d6/df4/Exit_8cpp_source.html#l00010">Exit.cpp:10</a></div></div>
<div class="ttc" id="aWarnings_8hpp_html_a9f2deeea1dd06b45ebc381da1633c7ee"><div class="ttname"><a href="../../d1/d65/Warnings_8hpp.html#a9f2deeea1dd06b45ebc381da1633c7ee">AH_DIAGNOSTIC_WERROR</a></div><div class="ttdeci">#define AH_DIAGNOSTIC_WERROR()</div><div class="ttdef"><b>Definition:</b> <a href="../../d1/d65/Warnings_8hpp_source.html#l00016">Warnings.hpp:16</a></div></div>
<div class="ttc" id="aNamespaceSettings_8hpp_html_a03ed68e9e3d1bbe9a28fd924cb7260c1"><div class="ttname"><a href="../../dc/dc7/NamespaceSettings_8hpp.html#a03ed68e9e3d1bbe9a28fd924cb7260c1">END_AH_NAMESPACE</a></div><div class="ttdeci">#define END_AH_NAMESPACE</div><div class="ttdef"><b>Definition:</b> <a href="../../dc/dc7/NamespaceSettings_8hpp_source.html#l00010">NamespaceSettings.hpp:10</a></div></div>
>>>>>>> c8d7535e
<!-- start footer part -->
<hr class="footer"/><address class="footer"><small>
Generated by &#160;<a href="http://www.doxygen.org/index.html">
<img class="footer" src="../../doxygen.png" alt="doxygen"/>
</a> 1.8.16
</small></address>
</body>
</html><|MERGE_RESOLUTION|>--- conflicted
+++ resolved
@@ -79,116 +79,9 @@
 </div><!--header-->
 <div class="contents">
 <a href="../../d1/d93/Error_8hpp.html">Go to the documentation of this file.</a><div class="fragment"><div class="line"><a name="l00001"></a><span class="lineno">    1</span>&#160;<span class="preprocessor">#pragma once</span></div>
-<<<<<<< HEAD
 <div class="line"><a name="l00002"></a><span class="lineno">    2</span>&#160;<span class="comment"></span> </div>
 <div class="line"><a name="l00003"></a><span class="lineno">    3</span>&#160;<span class="comment">/// @file</span></div>
 <div class="line"><a name="l00004"></a><span class="lineno">    4</span>&#160;<span class="comment"></span> </div>
-<div class="line"><a name="l00005"></a><span class="lineno">    5</span>&#160;<span class="preprocessor">#include &lt;<a class="code" href="../../df/dee/Debug_8hpp.html">AH/Debug/Debug.hpp</a>&gt;</span></div>
-<div class="line"><a name="l00006"></a><span class="lineno">    6</span>&#160; </div>
-<div class="line"><a name="l00007"></a><span class="lineno">    7</span>&#160;<span class="preprocessor">#ifdef ARDUINO // ------------------------------------------------------ ARDUINO</span></div>
-<div class="line"><a name="l00008"></a><span class="lineno">    8</span>&#160; </div>
-<div class="line"><a name="l00009"></a><span class="lineno">    9</span>&#160;<a class="code" href="../../d6/db0/AH_2Settings_2NamespaceSettings_8hpp.html#abe0f0e505619b6899c38363f4e42a272">BEGIN_AH_NAMESPACE</a></div>
-<div class="line"><a name="l00010"></a><span class="lineno">   10</span>&#160;<span class="comment"></span> </div>
-<div class="line"><a name="l00011"></a><span class="lineno">   11</span>&#160;<span class="comment">/// Function that executes and loops forever, blinking the built-in LED when a</span></div>
-<div class="line"><a name="l00012"></a><span class="lineno">   12</span>&#160;<span class="comment">/// fatal error is encountered.</span></div>
-<div class="line"><a name="l00013"></a><span class="lineno">   13</span>&#160;<span class="comment"></span><span class="keyword">extern</span> <span class="keywordtype">void</span> <a class="code" href="../../dc/d69/namespaceAH.html#ad0244dc961c7b76fbbe452efdc82d92b">fatalErrorExit</a>() __attribute__((noreturn));</div>
-<div class="line"><a name="l00014"></a><span class="lineno">   14</span>&#160; </div>
-<div class="line"><a name="l00015"></a><span class="lineno">   15</span>&#160;<a class="code" href="../../d6/db0/AH_2Settings_2NamespaceSettings_8hpp.html#a03ed68e9e3d1bbe9a28fd924cb7260c1">END_AH_NAMESPACE</a></div>
-<div class="line"><a name="l00016"></a><span class="lineno">   16</span>&#160; </div>
-<div class="line"><a name="l00017"></a><span class="lineno">   17</span>&#160;<span class="preprocessor">#ifdef FATAL_ERRORS</span></div>
-<div class="line"><a name="l00018"></a><span class="lineno">   18</span>&#160; </div>
-<div class="line"><a name="l00019"></a><span class="lineno">   19</span>&#160;<span class="preprocessor">#define ERROR(msg, errc)                                                       \</span></div>
-<div class="line"><a name="l00020"></a><span class="lineno">   20</span>&#160;<span class="preprocessor">    do {                                                                       \</span></div>
-<div class="line"><a name="l00021"></a><span class="lineno">   21</span>&#160;<span class="preprocessor">        USING_AH_NAMESPACE;                                                    \</span></div>
-<div class="line"><a name="l00022"></a><span class="lineno">   22</span>&#160;<span class="preprocessor">        DEBUGFN(msg &lt;&lt; &quot; (0x&quot; &lt;&lt; hex &lt;&lt; uppercase &lt;&lt; errc &lt;&lt; dec               \</span></div>
-<div class="line"><a name="l00023"></a><span class="lineno">   23</span>&#160;<span class="preprocessor">                    &lt;&lt; nouppercase &lt;&lt; &#39;)&#39;);                                    \</span></div>
-<div class="line"><a name="l00024"></a><span class="lineno">   24</span>&#160;<span class="preprocessor">        fatalErrorExit();                                                      \</span></div>
-<div class="line"><a name="l00025"></a><span class="lineno">   25</span>&#160;<span class="preprocessor">    } while (0)</span></div>
-<div class="line"><a name="l00026"></a><span class="lineno">   26</span>&#160; </div>
-<div class="line"><a name="l00027"></a><span class="lineno">   27</span>&#160;<span class="preprocessor">#else</span></div>
-<div class="line"><a name="l00028"></a><span class="lineno">   28</span>&#160;<span class="comment"></span> </div>
-<div class="line"><a name="l00029"></a><span class="lineno">   29</span>&#160;<span class="comment">/// Print the error message and error code, and stop the execution if</span></div>
-<div class="line"><a name="l00030"></a><span class="lineno">   30</span>&#160;<span class="comment">/// `FATAL_ERRORS` are enabled. Otherwise just prints the error.</span></div>
-<div class="line"><a name="l00031"></a><span class="lineno">   31</span>&#160;<span class="comment">///</span></div>
-<div class="line"><a name="l00032"></a><span class="lineno">   32</span>&#160;<span class="comment">/// @param  msg</span></div>
-<div class="line"><a name="l00033"></a><span class="lineno">   33</span>&#160;<span class="comment">///         The information to print, can contain streaming operators (`&lt;&lt;`) to</span></div>
-<div class="line"><a name="l00034"></a><span class="lineno">   34</span>&#160;<span class="comment">///         print multiple things.</span></div>
-<div class="line"><a name="l00035"></a><span class="lineno">   35</span>&#160;<span class="comment">/// @param  errc</span></div>
-<div class="line"><a name="l00036"></a><span class="lineno">   36</span>&#160;<span class="comment">///         A unique error code.</span></div>
-<div class="line"><a name="l00037"></a><span class="lineno">   37</span>&#160;<span class="comment">///</span></div>
-<div class="line"><a name="l00038"></a><span class="lineno">   38</span>&#160;<span class="comment">/// @ingroup    AH_Error</span></div>
-<div class="line"><a name="l00039"></a><span class="lineno"><a class="line" href="../../d0/df7/group__AH__Error.html#ga7eae7037bf6cdc6bf5d46a11572194db">   39</a></span>&#160;<span class="comment"></span><span class="preprocessor">#define ERROR(msg, errc)                                                       \</span></div>
-<div class="line"><a name="l00040"></a><span class="lineno">   40</span>&#160;<span class="preprocessor">    do {                                                                       \</span></div>
-<div class="line"><a name="l00041"></a><span class="lineno">   41</span>&#160;<span class="preprocessor">        DEBUGFN(msg &lt;&lt; &quot; (0x&quot; &lt;&lt; hex &lt;&lt; uppercase &lt;&lt; errc &lt;&lt; dec               \</span></div>
-<div class="line"><a name="l00042"></a><span class="lineno">   42</span>&#160;<span class="preprocessor">                    &lt;&lt; nouppercase &lt;&lt; &#39;)&#39;);                                    \</span></div>
-<div class="line"><a name="l00043"></a><span class="lineno">   43</span>&#160;<span class="preprocessor">    } while (0)</span></div>
-<div class="line"><a name="l00044"></a><span class="lineno">   44</span>&#160; </div>
-<div class="line"><a name="l00045"></a><span class="lineno">   45</span>&#160;<span class="preprocessor">#endif</span></div>
-<div class="line"><a name="l00046"></a><span class="lineno">   46</span>&#160;<span class="comment"></span> </div>
-<div class="line"><a name="l00047"></a><span class="lineno">   47</span>&#160;<span class="comment">/// Print the error message and error code, and stop the execution.</span></div>
-<div class="line"><a name="l00048"></a><span class="lineno">   48</span>&#160;<span class="comment">/// Doesn&#39;t depend on `FATAL_ERRORS`, it always stops the execution.</span></div>
-<div class="line"><a name="l00049"></a><span class="lineno">   49</span>&#160;<span class="comment">///</span></div>
-<div class="line"><a name="l00050"></a><span class="lineno">   50</span>&#160;<span class="comment">/// @param  msg</span></div>
-<div class="line"><a name="l00051"></a><span class="lineno">   51</span>&#160;<span class="comment">///         The information to print, can contain streaming operators (`&lt;&lt;`) to</span></div>
-<div class="line"><a name="l00052"></a><span class="lineno">   52</span>&#160;<span class="comment">///         print multiple things.</span></div>
-<div class="line"><a name="l00053"></a><span class="lineno">   53</span>&#160;<span class="comment">/// @param  errc</span></div>
-<div class="line"><a name="l00054"></a><span class="lineno">   54</span>&#160;<span class="comment">///         A unique error code.</span></div>
-<div class="line"><a name="l00055"></a><span class="lineno">   55</span>&#160;<span class="comment">///</span></div>
-<div class="line"><a name="l00056"></a><span class="lineno">   56</span>&#160;<span class="comment">/// @ingroup    AH_Error</span></div>
-<div class="line"><a name="l00057"></a><span class="lineno"><a class="line" href="../../d0/df7/group__AH__Error.html#ga3add19f1f413c0aabde3f5c6fe4230c6">   57</a></span>&#160;<span class="comment"></span><span class="preprocessor">#define FATAL_ERROR(msg, errc)                                                 \</span></div>
-<div class="line"><a name="l00058"></a><span class="lineno">   58</span>&#160;<span class="preprocessor">    do {                                                                       \</span></div>
-<div class="line"><a name="l00059"></a><span class="lineno">   59</span>&#160;<span class="preprocessor">        USING_AH_NAMESPACE;                                                    \</span></div>
-<div class="line"><a name="l00060"></a><span class="lineno">   60</span>&#160;<span class="preprocessor">        DEBUGFN(F(&quot;Fatal Error: &quot;) &lt;&lt; msg &lt;&lt; &quot; (0x&quot; &lt;&lt; hex &lt;&lt; uppercase        \</span></div>
-<div class="line"><a name="l00061"></a><span class="lineno">   61</span>&#160;<span class="preprocessor">                                   &lt;&lt; errc &lt;&lt; dec &lt;&lt; nouppercase &lt;&lt; &#39;)&#39;);      \</span></div>
-<div class="line"><a name="l00062"></a><span class="lineno">   62</span>&#160;<span class="preprocessor">        fatalErrorExit();                                                      \</span></div>
-<div class="line"><a name="l00063"></a><span class="lineno">   63</span>&#160;<span class="preprocessor">    } while (0)</span></div>
-<div class="line"><a name="l00064"></a><span class="lineno">   64</span>&#160; </div>
-<div class="line"><a name="l00065"></a><span class="lineno">   65</span>&#160;<span class="preprocessor">#else // ----------------------------------------------------------------- TESTS</span></div>
-<div class="line"><a name="l00066"></a><span class="lineno">   66</span>&#160; </div>
-<div class="line"><a name="l00067"></a><span class="lineno">   67</span>&#160;<span class="preprocessor">#include &lt;exception&gt;</span></div>
-<div class="line"><a name="l00068"></a><span class="lineno">   68</span>&#160;<span class="preprocessor">#include &lt;sstream&gt;</span></div>
-<div class="line"><a name="l00069"></a><span class="lineno">   69</span>&#160; </div>
-<div class="line"><a name="l00070"></a><span class="lineno">   70</span>&#160;<a class="code" href="../../d6/db0/AH_2Settings_2NamespaceSettings_8hpp.html#abe0f0e505619b6899c38363f4e42a272">BEGIN_AH_NAMESPACE</a></div>
-<div class="line"><a name="l00071"></a><span class="lineno">   71</span>&#160; </div>
-<div class="line"><a name="l00072"></a><span class="lineno">   72</span>&#160;<span class="keyword">class </span>ErrorException : <span class="keyword">public</span> std::exception {</div>
-<div class="line"><a name="l00073"></a><span class="lineno">   73</span>&#160;  <span class="keyword">public</span>:</div>
-<div class="line"><a name="l00074"></a><span class="lineno">   74</span>&#160;    ErrorException(<span class="keyword">const</span> std::string message, <span class="keywordtype">int</span> errorCode)</div>
-<div class="line"><a name="l00075"></a><span class="lineno">   75</span>&#160;        : message(std::move(message)), errorCode(errorCode) {}</div>
-<div class="line"><a name="l00076"></a><span class="lineno">   76</span>&#160;    <span class="keyword">const</span> <span class="keywordtype">char</span> *what() <span class="keyword">const</span> <span class="keywordflow">throw</span>() <span class="keyword">override</span> { <span class="keywordflow">return</span> message.c_str(); }</div>
-<div class="line"><a name="l00077"></a><span class="lineno">   77</span>&#160;    <span class="keywordtype">int</span> getErrorCode()<span class="keyword"> const </span>{ <span class="keywordflow">return</span> errorCode; }</div>
-<div class="line"><a name="l00078"></a><span class="lineno">   78</span>&#160; </div>
-<div class="line"><a name="l00079"></a><span class="lineno">   79</span>&#160;  <span class="keyword">private</span>:</div>
-<div class="line"><a name="l00080"></a><span class="lineno">   80</span>&#160;    <span class="keyword">const</span> std::string message;</div>
-<div class="line"><a name="l00081"></a><span class="lineno">   81</span>&#160;    <span class="keyword">const</span> <span class="keywordtype">int</span> errorCode;</div>
-<div class="line"><a name="l00082"></a><span class="lineno">   82</span>&#160;};</div>
-<div class="line"><a name="l00083"></a><span class="lineno">   83</span>&#160; </div>
-<div class="line"><a name="l00084"></a><span class="lineno">   84</span>&#160;<a class="code" href="../../d6/db0/AH_2Settings_2NamespaceSettings_8hpp.html#a03ed68e9e3d1bbe9a28fd924cb7260c1">END_AH_NAMESPACE</a></div>
-<div class="line"><a name="l00085"></a><span class="lineno">   85</span>&#160; </div>
-<div class="line"><a name="l00086"></a><span class="lineno">   86</span>&#160;<span class="preprocessor">#define ERROR(msg, errc)                                                       \</span></div>
-<div class="line"><a name="l00087"></a><span class="lineno">   87</span>&#160;<span class="preprocessor">    do {                                                                       \</span></div>
-<div class="line"><a name="l00088"></a><span class="lineno">   88</span>&#160;<span class="preprocessor">        USING_AH_NAMESPACE;                                                    \</span></div>
-<div class="line"><a name="l00089"></a><span class="lineno">   89</span>&#160;<span class="preprocessor">        std::ostringstream s;                                                  \</span></div>
-<div class="line"><a name="l00090"></a><span class="lineno">   90</span>&#160;<span class="preprocessor">        s &lt;&lt; DEBUG_FUNC_LOCATION &lt;&lt; msg;                                       \</span></div>
-<div class="line"><a name="l00091"></a><span class="lineno">   91</span>&#160;<span class="preprocessor">        throw ErrorException(s.str(), errc);                                   \</span></div>
-<div class="line"><a name="l00092"></a><span class="lineno">   92</span>&#160;<span class="preprocessor">    } while (0)</span></div>
-<div class="line"><a name="l00093"></a><span class="lineno">   93</span>&#160; </div>
-<div class="line"><a name="l00094"></a><span class="lineno">   94</span>&#160;<span class="preprocessor">#define FATAL_ERROR(msg, errc)                                                 \</span></div>
-<div class="line"><a name="l00095"></a><span class="lineno">   95</span>&#160;<span class="preprocessor">    do {                                                                       \</span></div>
-<div class="line"><a name="l00096"></a><span class="lineno">   96</span>&#160;<span class="preprocessor">        USING_AH_NAMESPACE;                                                    \</span></div>
-<div class="line"><a name="l00097"></a><span class="lineno">   97</span>&#160;<span class="preprocessor">        std::ostringstream s;                                                  \</span></div>
-<div class="line"><a name="l00098"></a><span class="lineno">   98</span>&#160;<span class="preprocessor">        s &lt;&lt; DEBUG_FUNC_LOCATION &lt;&lt; msg;                                       \</span></div>
-<div class="line"><a name="l00099"></a><span class="lineno">   99</span>&#160;<span class="preprocessor">        throw ErrorException(s.str(), errc);                                   \</span></div>
-<div class="line"><a name="l00100"></a><span class="lineno">  100</span>&#160;<span class="preprocessor">    } while (0)</span></div>
-<div class="line"><a name="l00101"></a><span class="lineno">  101</span>&#160; </div>
-<div class="line"><a name="l00102"></a><span class="lineno">  102</span>&#160;<span class="preprocessor">#endif</span></div>
-</div><!-- fragment --></div><!-- contents -->
-<div class="ttc" id="anamespaceAH_html_ad0244dc961c7b76fbbe452efdc82d92b"><div class="ttname"><a href="../../dc/d69/namespaceAH.html#ad0244dc961c7b76fbbe452efdc82d92b">AH::fatalErrorExit</a></div><div class="ttdeci">void fatalErrorExit() __attribute__((noreturn))</div><div class="ttdoc">Function that executes and loops forever, blinking the built-in LED when a fatal error is encountered...</div><div class="ttdef"><b>Definition:</b> <a href="../../d6/df4/Exit_8cpp_source.html#l00008">Exit.cpp:8</a></div></div>
-<div class="ttc" id="aDebug_8hpp_html"><div class="ttname"><a href="../../df/dee/Debug_8hpp.html">Debug.hpp</a></div></div>
-<div class="ttc" id="aAH_2Settings_2NamespaceSettings_8hpp_html_abe0f0e505619b6899c38363f4e42a272"><div class="ttname"><a href="../../d6/db0/AH_2Settings_2NamespaceSettings_8hpp.html#abe0f0e505619b6899c38363f4e42a272">BEGIN_AH_NAMESPACE</a></div><div class="ttdeci">#define BEGIN_AH_NAMESPACE</div><div class="ttdef"><b>Definition:</b> <a href="../../d6/db0/AH_2Settings_2NamespaceSettings_8hpp_source.html#l00009">AH/Settings/NamespaceSettings.hpp:9</a></div></div>
-<div class="ttc" id="aAH_2Settings_2NamespaceSettings_8hpp_html_a03ed68e9e3d1bbe9a28fd924cb7260c1"><div class="ttname"><a href="../../d6/db0/AH_2Settings_2NamespaceSettings_8hpp.html#a03ed68e9e3d1bbe9a28fd924cb7260c1">END_AH_NAMESPACE</a></div><div class="ttdeci">#define END_AH_NAMESPACE</div><div class="ttdef"><b>Definition:</b> <a href="../../d6/db0/AH_2Settings_2NamespaceSettings_8hpp_source.html#l00010">AH/Settings/NamespaceSettings.hpp:10</a></div></div>
-=======
-<div class="line"><a name="l00002"></a><span class="lineno">    2</span>&#160; </div>
-<div class="line"><a name="l00004"></a><span class="lineno">    4</span>&#160; </div>
 <div class="line"><a name="l00005"></a><span class="lineno">    5</span>&#160;<span class="preprocessor">#include &lt;<a class="code" href="../../d1/d65/Warnings_8hpp.html">AH/Settings/Warnings.hpp</a>&gt;</span></div>
 <div class="line"><a name="l00006"></a><span class="lineno">    6</span>&#160;<a class="code" href="../../d1/d65/Warnings_8hpp.html#a9f2deeea1dd06b45ebc381da1633c7ee">AH_DIAGNOSTIC_WERROR</a>() <span class="comment">// Enable errors on warnings</span></div>
 <div class="line"><a name="l00007"></a><span class="lineno">    7</span>&#160; </div>
@@ -196,11 +89,13 @@
 <div class="line"><a name="l00009"></a><span class="lineno">    9</span>&#160; </div>
 <div class="line"><a name="l00010"></a><span class="lineno">   10</span>&#160;<span class="preprocessor">#ifdef ARDUINO // ------------------------------------------------------ ARDUINO</span></div>
 <div class="line"><a name="l00011"></a><span class="lineno">   11</span>&#160; </div>
-<div class="line"><a name="l00012"></a><span class="lineno">   12</span>&#160;<a class="code" href="../../dc/dc7/NamespaceSettings_8hpp.html#abe0f0e505619b6899c38363f4e42a272">BEGIN_AH_NAMESPACE</a></div>
-<div class="line"><a name="l00013"></a><span class="lineno">   13</span>&#160; </div>
-<div class="line"><a name="l00016"></a><span class="lineno">   16</span>&#160;<span class="keyword">extern</span> <span class="keywordtype">void</span> <a class="code" href="../../d1/d93/Error_8hpp.html#a7ff220c57636b72ec9d8df676f72ef0e">fatalErrorExit</a>() __attribute__((noreturn));</div>
+<div class="line"><a name="l00012"></a><span class="lineno">   12</span>&#160;<a class="code" href="../../d6/db0/AH_2Settings_2NamespaceSettings_8hpp.html#abe0f0e505619b6899c38363f4e42a272">BEGIN_AH_NAMESPACE</a></div>
+<div class="line"><a name="l00013"></a><span class="lineno">   13</span>&#160;<span class="comment"></span> </div>
+<div class="line"><a name="l00014"></a><span class="lineno">   14</span>&#160;<span class="comment">/// Function that executes and loops forever, blinking the built-in LED when a</span></div>
+<div class="line"><a name="l00015"></a><span class="lineno">   15</span>&#160;<span class="comment">/// fatal error is encountered.</span></div>
+<div class="line"><a name="l00016"></a><span class="lineno">   16</span>&#160;<span class="comment"></span><span class="keyword">extern</span> <span class="keywordtype">void</span> <a class="code" href="../../dc/d69/namespaceAH.html#ad0244dc961c7b76fbbe452efdc82d92b">fatalErrorExit</a>() __attribute__((noreturn));</div>
 <div class="line"><a name="l00017"></a><span class="lineno">   17</span>&#160; </div>
-<div class="line"><a name="l00018"></a><span class="lineno">   18</span>&#160;<a class="code" href="../../dc/dc7/NamespaceSettings_8hpp.html#a03ed68e9e3d1bbe9a28fd924cb7260c1">END_AH_NAMESPACE</a></div>
+<div class="line"><a name="l00018"></a><span class="lineno">   18</span>&#160;<a class="code" href="../../d6/db0/AH_2Settings_2NamespaceSettings_8hpp.html#a03ed68e9e3d1bbe9a28fd924cb7260c1">END_AH_NAMESPACE</a></div>
 <div class="line"><a name="l00019"></a><span class="lineno">   19</span>&#160; </div>
 <div class="line"><a name="l00020"></a><span class="lineno">   20</span>&#160;<span class="preprocessor">#ifdef FATAL_ERRORS</span></div>
 <div class="line"><a name="l00021"></a><span class="lineno">   21</span>&#160; </div>
@@ -213,16 +108,36 @@
 <div class="line"><a name="l00028"></a><span class="lineno">   28</span>&#160;<span class="preprocessor">    } while (0)</span></div>
 <div class="line"><a name="l00029"></a><span class="lineno">   29</span>&#160; </div>
 <div class="line"><a name="l00030"></a><span class="lineno">   30</span>&#160;<span class="preprocessor">#else</span></div>
-<div class="line"><a name="l00031"></a><span class="lineno">   31</span>&#160; </div>
-<div class="line"><a name="l00042"></a><span class="lineno"><a class="line" href="../../d0/df7/group__AH__Error.html#ga7eae7037bf6cdc6bf5d46a11572194db">   42</a></span>&#160;<span class="preprocessor">#define ERROR(msg, errc)                                                       \</span></div>
+<div class="line"><a name="l00031"></a><span class="lineno">   31</span>&#160;<span class="comment"></span> </div>
+<div class="line"><a name="l00032"></a><span class="lineno">   32</span>&#160;<span class="comment">/// Print the error message and error code, and stop the execution if</span></div>
+<div class="line"><a name="l00033"></a><span class="lineno">   33</span>&#160;<span class="comment">/// `FATAL_ERRORS` are enabled. Otherwise just prints the error.</span></div>
+<div class="line"><a name="l00034"></a><span class="lineno">   34</span>&#160;<span class="comment">///</span></div>
+<div class="line"><a name="l00035"></a><span class="lineno">   35</span>&#160;<span class="comment">/// @param  msg</span></div>
+<div class="line"><a name="l00036"></a><span class="lineno">   36</span>&#160;<span class="comment">///         The information to print, can contain streaming operators (`&lt;&lt;`) to</span></div>
+<div class="line"><a name="l00037"></a><span class="lineno">   37</span>&#160;<span class="comment">///         print multiple things.</span></div>
+<div class="line"><a name="l00038"></a><span class="lineno">   38</span>&#160;<span class="comment">/// @param  errc</span></div>
+<div class="line"><a name="l00039"></a><span class="lineno">   39</span>&#160;<span class="comment">///         A unique error code.</span></div>
+<div class="line"><a name="l00040"></a><span class="lineno">   40</span>&#160;<span class="comment">///</span></div>
+<div class="line"><a name="l00041"></a><span class="lineno">   41</span>&#160;<span class="comment">/// @ingroup    AH_Error</span></div>
+<div class="line"><a name="l00042"></a><span class="lineno"><a class="line" href="../../d0/df7/group__AH__Error.html#ga7eae7037bf6cdc6bf5d46a11572194db">   42</a></span>&#160;<span class="comment"></span><span class="preprocessor">#define ERROR(msg, errc)                                                       \</span></div>
 <div class="line"><a name="l00043"></a><span class="lineno">   43</span>&#160;<span class="preprocessor">    do {                                                                       \</span></div>
 <div class="line"><a name="l00044"></a><span class="lineno">   44</span>&#160;<span class="preprocessor">        DEBUGFN(msg &lt;&lt; &quot; (0x&quot; &lt;&lt; hex &lt;&lt; uppercase &lt;&lt; errc &lt;&lt; dec               \</span></div>
 <div class="line"><a name="l00045"></a><span class="lineno">   45</span>&#160;<span class="preprocessor">                    &lt;&lt; nouppercase &lt;&lt; &#39;)&#39;);                                    \</span></div>
 <div class="line"><a name="l00046"></a><span class="lineno">   46</span>&#160;<span class="preprocessor">    } while (0)</span></div>
 <div class="line"><a name="l00047"></a><span class="lineno">   47</span>&#160; </div>
 <div class="line"><a name="l00048"></a><span class="lineno">   48</span>&#160;<span class="preprocessor">#endif</span></div>
-<div class="line"><a name="l00049"></a><span class="lineno">   49</span>&#160; </div>
-<div class="line"><a name="l00060"></a><span class="lineno"><a class="line" href="../../d0/df7/group__AH__Error.html#ga3add19f1f413c0aabde3f5c6fe4230c6">   60</a></span>&#160;<span class="preprocessor">#define FATAL_ERROR(msg, errc)                                                 \</span></div>
+<div class="line"><a name="l00049"></a><span class="lineno">   49</span>&#160;<span class="comment"></span> </div>
+<div class="line"><a name="l00050"></a><span class="lineno">   50</span>&#160;<span class="comment">/// Print the error message and error code, and stop the execution.</span></div>
+<div class="line"><a name="l00051"></a><span class="lineno">   51</span>&#160;<span class="comment">/// Doesn&#39;t depend on `FATAL_ERRORS`, it always stops the execution.</span></div>
+<div class="line"><a name="l00052"></a><span class="lineno">   52</span>&#160;<span class="comment">///</span></div>
+<div class="line"><a name="l00053"></a><span class="lineno">   53</span>&#160;<span class="comment">/// @param  msg</span></div>
+<div class="line"><a name="l00054"></a><span class="lineno">   54</span>&#160;<span class="comment">///         The information to print, can contain streaming operators (`&lt;&lt;`) to</span></div>
+<div class="line"><a name="l00055"></a><span class="lineno">   55</span>&#160;<span class="comment">///         print multiple things.</span></div>
+<div class="line"><a name="l00056"></a><span class="lineno">   56</span>&#160;<span class="comment">/// @param  errc</span></div>
+<div class="line"><a name="l00057"></a><span class="lineno">   57</span>&#160;<span class="comment">///         A unique error code.</span></div>
+<div class="line"><a name="l00058"></a><span class="lineno">   58</span>&#160;<span class="comment">///</span></div>
+<div class="line"><a name="l00059"></a><span class="lineno">   59</span>&#160;<span class="comment">/// @ingroup    AH_Error</span></div>
+<div class="line"><a name="l00060"></a><span class="lineno"><a class="line" href="../../d0/df7/group__AH__Error.html#ga3add19f1f413c0aabde3f5c6fe4230c6">   60</a></span>&#160;<span class="comment"></span><span class="preprocessor">#define FATAL_ERROR(msg, errc)                                                 \</span></div>
 <div class="line"><a name="l00061"></a><span class="lineno">   61</span>&#160;<span class="preprocessor">    do {                                                                       \</span></div>
 <div class="line"><a name="l00062"></a><span class="lineno">   62</span>&#160;<span class="preprocessor">        USING_AH_NAMESPACE;                                                    \</span></div>
 <div class="line"><a name="l00063"></a><span class="lineno">   63</span>&#160;<span class="preprocessor">        DEBUGFN(F(&quot;Fatal Error: &quot;) &lt;&lt; msg &lt;&lt; &quot; (0x&quot; &lt;&lt; hex &lt;&lt; uppercase        \</span></div>
@@ -235,7 +150,7 @@
 <div class="line"><a name="l00070"></a><span class="lineno">   70</span>&#160;<span class="preprocessor">#include &lt;exception&gt;</span></div>
 <div class="line"><a name="l00071"></a><span class="lineno">   71</span>&#160;<span class="preprocessor">#include &lt;sstream&gt;</span></div>
 <div class="line"><a name="l00072"></a><span class="lineno">   72</span>&#160; </div>
-<div class="line"><a name="l00073"></a><span class="lineno">   73</span>&#160;<a class="code" href="../../dc/dc7/NamespaceSettings_8hpp.html#abe0f0e505619b6899c38363f4e42a272">BEGIN_AH_NAMESPACE</a></div>
+<div class="line"><a name="l00073"></a><span class="lineno">   73</span>&#160;<a class="code" href="../../d6/db0/AH_2Settings_2NamespaceSettings_8hpp.html#abe0f0e505619b6899c38363f4e42a272">BEGIN_AH_NAMESPACE</a></div>
 <div class="line"><a name="l00074"></a><span class="lineno">   74</span>&#160; </div>
 <div class="line"><a name="l00075"></a><span class="lineno">   75</span>&#160;<span class="keyword">class </span>ErrorException : <span class="keyword">public</span> std::exception {</div>
 <div class="line"><a name="l00076"></a><span class="lineno">   76</span>&#160;  <span class="keyword">public</span>:</div>
@@ -249,7 +164,7 @@
 <div class="line"><a name="l00084"></a><span class="lineno">   84</span>&#160;    <span class="keyword">const</span> <span class="keywordtype">int</span> errorCode;</div>
 <div class="line"><a name="l00085"></a><span class="lineno">   85</span>&#160;};</div>
 <div class="line"><a name="l00086"></a><span class="lineno">   86</span>&#160; </div>
-<div class="line"><a name="l00087"></a><span class="lineno">   87</span>&#160;<a class="code" href="../../dc/dc7/NamespaceSettings_8hpp.html#a03ed68e9e3d1bbe9a28fd924cb7260c1">END_AH_NAMESPACE</a></div>
+<div class="line"><a name="l00087"></a><span class="lineno">   87</span>&#160;<a class="code" href="../../d6/db0/AH_2Settings_2NamespaceSettings_8hpp.html#a03ed68e9e3d1bbe9a28fd924cb7260c1">END_AH_NAMESPACE</a></div>
 <div class="line"><a name="l00088"></a><span class="lineno">   88</span>&#160; </div>
 <div class="line"><a name="l00089"></a><span class="lineno">   89</span>&#160;<span class="preprocessor">#define ERROR(msg, errc)                                                       \</span></div>
 <div class="line"><a name="l00090"></a><span class="lineno">   90</span>&#160;<span class="preprocessor">    do {                                                                       \</span></div>
@@ -271,13 +186,12 @@
 <div class="line"><a name="l00106"></a><span class="lineno">  106</span>&#160; </div>
 <div class="line"><a name="l00107"></a><span class="lineno">  107</span>&#160;<a class="code" href="../../d1/d65/Warnings_8hpp.html#a4f088fb95f1d6dc4279357ca2a562cbe">AH_DIAGNOSTIC_POP</a>()</div>
 </div><!-- fragment --></div><!-- contents -->
-<div class="ttc" id="aNamespaceSettings_8hpp_html_abe0f0e505619b6899c38363f4e42a272"><div class="ttname"><a href="../../dc/dc7/NamespaceSettings_8hpp.html#abe0f0e505619b6899c38363f4e42a272">BEGIN_AH_NAMESPACE</a></div><div class="ttdeci">#define BEGIN_AH_NAMESPACE</div><div class="ttdef"><b>Definition:</b> <a href="../../dc/dc7/NamespaceSettings_8hpp_source.html#l00009">NamespaceSettings.hpp:9</a></div></div>
 <div class="ttc" id="aWarnings_8hpp_html"><div class="ttname"><a href="../../d1/d65/Warnings_8hpp.html">Warnings.hpp</a></div></div>
 <div class="ttc" id="aWarnings_8hpp_html_a4f088fb95f1d6dc4279357ca2a562cbe"><div class="ttname"><a href="../../d1/d65/Warnings_8hpp.html#a4f088fb95f1d6dc4279357ca2a562cbe">AH_DIAGNOSTIC_POP</a></div><div class="ttdeci">#define AH_DIAGNOSTIC_POP()</div><div class="ttdef"><b>Definition:</b> <a href="../../d1/d65/Warnings_8hpp_source.html#l00017">Warnings.hpp:17</a></div></div>
-<div class="ttc" id="aError_8hpp_html_a7ff220c57636b72ec9d8df676f72ef0e"><div class="ttname"><a href="../../d1/d93/Error_8hpp.html#a7ff220c57636b72ec9d8df676f72ef0e">fatalErrorExit</a></div><div class="ttdeci">void fatalErrorExit() __attribute__((noreturn))</div><div class="ttdoc">Function that executes and loops forever, blinking the built-in LED when a fatal error is encountered...</div><div class="ttdef"><b>Definition:</b> <a href="../../d6/df4/Exit_8cpp_source.html#l00010">Exit.cpp:10</a></div></div>
+<div class="ttc" id="anamespaceAH_html_ad0244dc961c7b76fbbe452efdc82d92b"><div class="ttname"><a href="../../dc/d69/namespaceAH.html#ad0244dc961c7b76fbbe452efdc82d92b">AH::fatalErrorExit</a></div><div class="ttdeci">void fatalErrorExit() __attribute__((noreturn))</div><div class="ttdoc">Function that executes and loops forever, blinking the built-in LED when a fatal error is encountered...</div><div class="ttdef"><b>Definition:</b> <a href="../../d6/df4/Exit_8cpp_source.html#l00010">Exit.cpp:10</a></div></div>
 <div class="ttc" id="aWarnings_8hpp_html_a9f2deeea1dd06b45ebc381da1633c7ee"><div class="ttname"><a href="../../d1/d65/Warnings_8hpp.html#a9f2deeea1dd06b45ebc381da1633c7ee">AH_DIAGNOSTIC_WERROR</a></div><div class="ttdeci">#define AH_DIAGNOSTIC_WERROR()</div><div class="ttdef"><b>Definition:</b> <a href="../../d1/d65/Warnings_8hpp_source.html#l00016">Warnings.hpp:16</a></div></div>
-<div class="ttc" id="aNamespaceSettings_8hpp_html_a03ed68e9e3d1bbe9a28fd924cb7260c1"><div class="ttname"><a href="../../dc/dc7/NamespaceSettings_8hpp.html#a03ed68e9e3d1bbe9a28fd924cb7260c1">END_AH_NAMESPACE</a></div><div class="ttdeci">#define END_AH_NAMESPACE</div><div class="ttdef"><b>Definition:</b> <a href="../../dc/dc7/NamespaceSettings_8hpp_source.html#l00010">NamespaceSettings.hpp:10</a></div></div>
->>>>>>> c8d7535e
+<div class="ttc" id="aAH_2Settings_2NamespaceSettings_8hpp_html_abe0f0e505619b6899c38363f4e42a272"><div class="ttname"><a href="../../d6/db0/AH_2Settings_2NamespaceSettings_8hpp.html#abe0f0e505619b6899c38363f4e42a272">BEGIN_AH_NAMESPACE</a></div><div class="ttdeci">#define BEGIN_AH_NAMESPACE</div><div class="ttdef"><b>Definition:</b> <a href="../../d6/db0/AH_2Settings_2NamespaceSettings_8hpp_source.html#l00009">AH/Settings/NamespaceSettings.hpp:9</a></div></div>
+<div class="ttc" id="aAH_2Settings_2NamespaceSettings_8hpp_html_a03ed68e9e3d1bbe9a28fd924cb7260c1"><div class="ttname"><a href="../../d6/db0/AH_2Settings_2NamespaceSettings_8hpp.html#a03ed68e9e3d1bbe9a28fd924cb7260c1">END_AH_NAMESPACE</a></div><div class="ttdeci">#define END_AH_NAMESPACE</div><div class="ttdef"><b>Definition:</b> <a href="../../d6/db0/AH_2Settings_2NamespaceSettings_8hpp_source.html#l00010">AH/Settings/NamespaceSettings.hpp:10</a></div></div>
 <!-- start footer part -->
 <hr class="footer"/><address class="footer"><small>
 Generated by &#160;<a href="http://www.doxygen.org/index.html">
