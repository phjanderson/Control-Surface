--- conflicted
+++ resolved
@@ -1,17 +1,11 @@
 #include "IncrementDecrementButtons.hpp"
 
-<<<<<<< HEAD
+BEGIN_CS_NAMESPACE
+
 IncrementDecrementButtons::State
 IncrementDecrementButtons::updateImplementation() {
     Button::State incrState = incrementButton.update();
     Button::State decrState = decrementButton.update();
-=======
-BEGIN_CS_NAMESPACE
-
-IncrementDecrementButtons::State IncrementDecrementButtons::getState() {
-    Button::State incrState = incrementButton.getState();
-    Button::State decrState = decrementButton.getState();
->>>>>>> 59c19d68
 
     if (decrState == Button::Released && incrState == Button::Released) {
         // Both released
