--- conflicted
+++ resolved
@@ -23,22 +23,15 @@
     }
 
     void update() override {
-<<<<<<< HEAD
         if (button.update() == IncrementButton::Increment)
             this->increment(wrap);
     }
 
     IncrementButton::State getButtonState() const { return button.getState(); }
-=======
-        Parent::update();
-        if (button.getState() == IncrementButton::Increment)
-            this->increment(wrap);
-    }
 
 #ifdef INDIVIDUAL_BUTTON_INVERT
     void invert() { button.invert(); }
 #endif
->>>>>>> 59c19d68
 
   private:
     IncrementButton button;
