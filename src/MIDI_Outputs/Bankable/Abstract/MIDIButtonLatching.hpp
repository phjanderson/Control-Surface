#pragma once

#include <Banks/BankableMIDIOutput.hpp>
#include <Def/Def.hpp>
#include <Hardware/Button.hpp>
#include <MIDI_Outputs/Abstract/MIDIOutputElement.hpp>

BEGIN_CS_NAMESPACE

namespace Bankable {

/**
 * @brief   A class for latching buttons and switches that send MIDI events.
 *
 * The button is debounced.
 *
 * @see     Button
 */
template <class BankAddress, class Sender>
class MIDIButtonLatching : public MIDIOutputElement {
  protected:
    /**
     * @brief   Construct a new MIDIButtonLatching.
     *
     * @param   bankAddress
     *          The bankable MIDI address to send to.
     * @param   pin
     *          The digital input pin with the button connected.
     *          The internal pull-up resistor will be enabled.
     * @param   sender
     *          The MIDI sender to use.
     */
    MIDIButtonLatching(const BankAddress &bankAddress, pin_t pin,
                       const Sender &sender)
        : address{bankAddress}, button{pin}, sender{sender} {}

  public:
    void begin() final override { button.begin(); }
    void update() final override {
<<<<<<< HEAD
        Button::State state = button.update();
        MIDICNChannelAddress sendAddress = address;
        sendAddress += getAddressOffset();
=======
        Button::State state = button.getState();
>>>>>>> 59c19d68
        if (state == Button::Falling || state == Button::Rising) {
            MIDICNChannelAddress sendAddress = address.getActiveAddress();
            sender.sendOn(sendAddress);
            sender.sendOff(sendAddress);
        }
    }

    Button::State getButtonState() const { return button.getState(); }

  private:
    BankAddress address;
    Button button;

  public:
    Sender sender;
};

} // namespace Bankable

END_CS_NAMESPACE<|MERGE_RESOLUTION|>--- conflicted
+++ resolved
@@ -35,15 +35,9 @@
         : address{bankAddress}, button{pin}, sender{sender} {}
 
   public:
-    void begin() final override { button.begin(); }
-    void update() final override {
-<<<<<<< HEAD
+    void begin() override { button.begin(); }
+    void update() override {
         Button::State state = button.update();
-        MIDICNChannelAddress sendAddress = address;
-        sendAddress += getAddressOffset();
-=======
-        Button::State state = button.getState();
->>>>>>> 59c19d68
         if (state == Button::Falling || state == Button::Rising) {
             MIDICNChannelAddress sendAddress = address.getActiveAddress();
             sender.sendOn(sendAddress);
