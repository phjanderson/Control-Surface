/* ✔ */

#pragma once

#include <AH/Settings/Warnings.hpp>

AH_DIAGNOSTIC_WERROR() // Enable errors on warnings

#include <AH/Containers/CRTP.hpp>
#include <AH/Containers/LinkedList.hpp>
#include <AH/Error/Error.hpp>
#include <AH/STL/utility> // std::forward
#include <AH/Settings/SettingsWrapper.hpp>
#include <stddef.h>

BEGIN_AH_NAMESPACE

/**
 * @brief   A super class for object that have to be updated regularly.
 * 
 * All instances of this class are kept in a linked list, so it's easy to 
<<<<<<< HEAD
 * iterate over all of them to update them.
=======
 * iterate over all of them to update them.  
 * 
 * This version uses static polymorphism using the Curiously Recurring Template
 * Pattern. This requires less virtual function calls.  
 * (Only the destructor is virtual.)
>>>>>>> 60079bc9
 * 
 * @nosubgrouping
 */
template <class Derived>
class UpdatableCRTP : public DoublyLinkable<UpdatableCRTP<Derived>> {
  protected:
<<<<<<< HEAD
    /// Constructor: create an Updatabe and add it to the linked list of 
    /// instances.
    Updatable() { updatables.append(this); }
=======
    /// Constructor: create an Updatabe and add it to the linked list of
    /// instances.
    UpdatableCRTP() { updatables.append(this); }
>>>>>>> 60079bc9

  public:
    /// Destructor: remove the updatable from the linked list of instances.
    virtual ~UpdatableCRTP() {
        if (isEnabled())
            updatables.remove(this);
    }

    /// @name Main initialization and updating methods
    /// @{

    template <class... Args>
    static void applyToAll(void (Derived::*method)(Args &&...),
                           Args &&... args) {
        for (UpdatableCRTP &el : updatables)
            CRTP_INST(Derived, el).*method(std::forward<Args>(args)...);
    }

    /// @}

  public:
    /// @name Enabling and disabling updatables
    /// @{

    /// Update this updatable.
    virtual void update() = 0;

    /// Begin all enabled instances of this class
    /// @see    begin()
    static void beginAll() {
        for (Updatable &el : updatables)
            el.begin();
    }

    /// Update all enabled instances of this class
    /// @see    update()
    static void updateAll() {
        for (Updatable &el : updatables)
            el.update();
    }

    /// @}

    public:
    /// @name Enabling and disabling updatables
    /// @{

    /// Enable this updatable: insert it into the linked list of instances,
    /// so it gets updated automatically
    void enable() {
        if (isEnabled()) {
            ERROR(F("Error: This element is already enabled."), 0x1212);
            return;
        }
        updatables.append(this);
    }

    /// Disable this updatable: remove it from the linked list of instances,
    /// so it no longer gets updated automatically
    void disable() {
        if (!isEnabled()) {
            ERROR(F("Error: This element is already disabled."), 0x1213);
            return;
        }
        updatables.remove(this);
    }

    /**
     * @brief   Check if this updatable is enabled.
     * 
     * @note    Assumes that the updatable is not added to a different linked 
     *          list by the user.
     */
    bool isEnabled() { return updatables.couldContain(this); }

<<<<<<< HEAD
    static void enable(Updatable *element) { element->enable(); }

    static void enable(Updatable &element) { element.enable(); }
=======
    static void enable(UpdatableCRTP *element) { element->enable(); }

    static void enable(UpdatableCRTP &element) { element.enable(); }
>>>>>>> 60079bc9

    template <class U, size_t N>
    static void enable(U (&array)[N]) {
        for (U &el : array)
            enable(el);
    }

    static void disable(UpdatableCRTP *element) { element->disable(); }

    static void disable(UpdatableCRTP &element) { element.disable(); }

    template <class U, size_t N>
    static void disable(U (&array)[N]) {
        for (U &el : array)
            disable(el);
    }

    /// @}

  protected:
    static DoublyLinkedList<UpdatableCRTP<Derived>> updatables;
};

template <class Derived>
DoublyLinkedList<UpdatableCRTP<Derived>> UpdatableCRTP<Derived>::updatables;

struct NormalUpdatable {};

/**
 * @brief   A super class for object that have to be updated regularly.
 * 
 * All instances of this class are kept in a linked list, so it's easy to 
 * iterate over all of them to update them.
 * 
 * @nosubgrouping
 */
template <class T = NormalUpdatable>
class Updatable : public UpdatableCRTP<Updatable<T>> {
    /// @name Main initialization and updating methods
    /// @{

    /// Initialize this updatable.
    virtual void begin() = 0;

    /// Update this updatable.
    virtual void update() = 0;

    /// Begin all enabled instances of this class
    /// @see    begin()
    static void beginAll() { applyToAll(&begin); }

    /// Update all enabled instances of this class
    /// @see    update()
    static void updateAll() { applyToAll(&update); }

    /// @}
};

END_AH_NAMESPACE

AH_DIAGNOSTIC_POP()<|MERGE_RESOLUTION|>--- conflicted
+++ resolved
@@ -19,30 +19,20 @@
  * @brief   A super class for object that have to be updated regularly.
  * 
  * All instances of this class are kept in a linked list, so it's easy to 
-<<<<<<< HEAD
- * iterate over all of them to update them.
-=======
  * iterate over all of them to update them.  
  * 
  * This version uses static polymorphism using the Curiously Recurring Template
  * Pattern. This requires less virtual function calls.  
  * (Only the destructor is virtual.)
->>>>>>> 60079bc9
  * 
  * @nosubgrouping
  */
 template <class Derived>
 class UpdatableCRTP : public DoublyLinkable<UpdatableCRTP<Derived>> {
   protected:
-<<<<<<< HEAD
-    /// Constructor: create an Updatabe and add it to the linked list of 
-    /// instances.
-    Updatable() { updatables.append(this); }
-=======
     /// Constructor: create an Updatabe and add it to the linked list of
     /// instances.
     UpdatableCRTP() { updatables.append(this); }
->>>>>>> 60079bc9
 
   public:
     /// Destructor: remove the updatable from the linked list of instances.
@@ -64,29 +54,6 @@
     /// @}
 
   public:
-    /// @name Enabling and disabling updatables
-    /// @{
-
-    /// Update this updatable.
-    virtual void update() = 0;
-
-    /// Begin all enabled instances of this class
-    /// @see    begin()
-    static void beginAll() {
-        for (Updatable &el : updatables)
-            el.begin();
-    }
-
-    /// Update all enabled instances of this class
-    /// @see    update()
-    static void updateAll() {
-        for (Updatable &el : updatables)
-            el.update();
-    }
-
-    /// @}
-
-    public:
     /// @name Enabling and disabling updatables
     /// @{
 
@@ -118,15 +85,9 @@
      */
     bool isEnabled() { return updatables.couldContain(this); }
 
-<<<<<<< HEAD
-    static void enable(Updatable *element) { element->enable(); }
-
-    static void enable(Updatable &element) { element.enable(); }
-=======
     static void enable(UpdatableCRTP *element) { element->enable(); }
 
     static void enable(UpdatableCRTP &element) { element.enable(); }
->>>>>>> 60079bc9
 
     template <class U, size_t N>
     static void enable(U (&array)[N]) {
