#include <AH/Settings/Warnings.hpp>
AH_DIAGNOSTIC_WERROR() // Enable errors on warnings

#include "ExtendedIOElement.hpp"
#include "ExtendedInputOutput.hpp"
#include <AH/Error/Error.hpp>

BEGIN_AH_NAMESPACE

namespace ExtIO {

template <class T>
bool inRange(T target, T start, T end) {
    return target >= start && target < end;
}

ExtendedIOElement &getIOElementOfPin(pin_t pin) {
    for (ExtendedIOElement &el : ExtendedIOElement::getAll())
        if (pin < el.getStart())
            break;
        else if (inRange(pin, el.getStart(), el.getEnd()))
            return el;

    FATAL_ERROR(
        F("The given pin does not correspond to an Extended IO element."),
        0x8888);

    // TODO: why doesn't this give a compilation error?
    // No return statement. On desktop, FATAL_ERROR throws an exception, so
    // I get why that works, but on Arduino, it just calls fatalErrorExit, which
    // is marked 'noreturn'. However, if I remove the 'noreturn' attribute, and
    // have it return immediately, it still compiles, without returning a valid
    // reference.
}

<<<<<<< HEAD
void pinMode(pin_t pin, uint8_t mode) {
    if (pin == NO_PIN)
        return;
    else if (pin < NUM_DIGITAL_PINS + NUM_ANALOG_INPUTS) {
=======
void pinMode(pin_t pin, PinMode_t mode) {
    // DEBUGFN(DEBUGVAR(pin) << '\t' << DEBUGVAR(mode));
    if (pin < NUM_DIGITAL_PINS + NUM_ANALOG_INPUTS) {
>>>>>>> 73fa7804
        ::pinMode(pin, mode);
    } else {
        ExtendedIOElement &el = getIOElementOfPin(pin);
        el.pinMode(pin - el.getStart(), mode);
    }
}
void pinMode(int pin, PinMode_t mode) { pinMode((pin_t)pin, mode); }

<<<<<<< HEAD
void digitalWrite(pin_t pin, uint8_t val) {
    if (pin == NO_PIN)
        return;
    else if (pin < NUM_DIGITAL_PINS + NUM_ANALOG_INPUTS) {
=======
void digitalWrite(pin_t pin, PinStatus_t val) {
    // DEBUGFN(DEBUGVAR(pin) << '\t' << DEBUGVAR(val));
    if (pin < NUM_DIGITAL_PINS + NUM_ANALOG_INPUTS) {
>>>>>>> 73fa7804
        ::digitalWrite(pin, val);
    } else {
        ExtendedIOElement &el = getIOElementOfPin(pin);
        el.digitalWrite(pin - el.getStart(), val);
    }
}
void digitalWrite(int pin, PinStatus_t val) { digitalWrite((pin_t)pin, val); }

int digitalRead(pin_t pin) {
    if (pin == NO_PIN)
        return 0;
    else if (pin < NUM_DIGITAL_PINS + NUM_ANALOG_INPUTS) {
        return ::digitalRead(pin);
    } else {
        ExtendedIOElement &el = getIOElementOfPin(pin);
        return el.digitalRead(pin - el.getStart());
    }
    return 0;
}
int digitalRead(int pin) { return digitalRead((pin_t)pin); }

void shiftOut(pin_t dataPin, pin_t clockPin, BitOrder_t bitOrder, uint8_t val) {
    uint8_t i;

    for (i = 0; i < 8; i++) {
        if (bitOrder == LSBFIRST)
            digitalWrite(dataPin, !!(val & (1 << i)));
        else
            digitalWrite(dataPin, !!(val & (1 << (7 - i))));

        digitalWrite(clockPin, HIGH);
        digitalWrite(clockPin, LOW);
    }
}
void shiftOut(int dataPin, int clockPin, BitOrder_t bitOrder, uint8_t val) {
    shiftOut((pin_t)dataPin, (pin_t)clockPin, bitOrder, val);
}

analog_t analogRead(pin_t pin) {
    if (pin == NO_PIN)
        return 0;
    else if (pin < NUM_DIGITAL_PINS + NUM_ANALOG_INPUTS) {
        return ::analogRead(pin);
    } else {
        ExtendedIOElement &el = getIOElementOfPin(pin);
        return el.analogRead(pin - el.getStart());
    }
    return 0;
}
analog_t analogRead(int pin) { return analogRead((pin_t)pin); }

void analogWrite(pin_t pin, analog_t val) {
    // DEBUGFN(NAMEDVALUE(pin) << '\t' << NAMEDVALUE(val));
    if (pin == NO_PIN)
        return;
    else if (pin < NUM_DIGITAL_PINS + NUM_ANALOG_INPUTS) {
#ifndef ESP32
        ::analogWrite(pin, val);
#endif
    } else {
        ExtendedIOElement &el = getIOElementOfPin(pin);
        el.analogWrite(pin - el.getStart(), val);
    }
}
void analogWrite(int pin, analog_t val) { analogWrite((pin_t)pin, val); }
void analogWrite(int pin, int val) { analogWrite((pin_t)pin, (analog_t)val); }
void analogWrite(pin_t pin, int val) { analogWrite(pin, (analog_t)val); }

} // namespace ExtIO

END_AH_NAMESPACE

AH_DIAGNOSTIC_POP()<|MERGE_RESOLUTION|>--- conflicted
+++ resolved
@@ -33,16 +33,10 @@
     // reference.
 }
 
-<<<<<<< HEAD
-void pinMode(pin_t pin, uint8_t mode) {
+void pinMode(pin_t pin, PinMode_t mode) {
     if (pin == NO_PIN)
         return;
     else if (pin < NUM_DIGITAL_PINS + NUM_ANALOG_INPUTS) {
-=======
-void pinMode(pin_t pin, PinMode_t mode) {
-    // DEBUGFN(DEBUGVAR(pin) << '\t' << DEBUGVAR(mode));
-    if (pin < NUM_DIGITAL_PINS + NUM_ANALOG_INPUTS) {
->>>>>>> 73fa7804
         ::pinMode(pin, mode);
     } else {
         ExtendedIOElement &el = getIOElementOfPin(pin);
@@ -51,16 +45,10 @@
 }
 void pinMode(int pin, PinMode_t mode) { pinMode((pin_t)pin, mode); }
 
-<<<<<<< HEAD
-void digitalWrite(pin_t pin, uint8_t val) {
+void digitalWrite(pin_t pin, PinStatus_t val) {
     if (pin == NO_PIN)
         return;
     else if (pin < NUM_DIGITAL_PINS + NUM_ANALOG_INPUTS) {
-=======
-void digitalWrite(pin_t pin, PinStatus_t val) {
-    // DEBUGFN(DEBUGVAR(pin) << '\t' << DEBUGVAR(val));
-    if (pin < NUM_DIGITAL_PINS + NUM_ANALOG_INPUTS) {
->>>>>>> 73fa7804
         ::digitalWrite(pin, val);
     } else {
         ExtendedIOElement &el = getIOElementOfPin(pin);
