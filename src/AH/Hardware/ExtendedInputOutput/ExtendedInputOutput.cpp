#include <AH/Settings/Warnings.hpp>
AH_DIAGNOSTIC_WERROR() // Enable errors on warnings

#include "ExtendedIOElement.hpp"
#include "ExtendedInputOutput.hpp"
#include <AH/Error/Error.hpp>

BEGIN_AH_NAMESPACE

namespace ExtIO {

template <class T>
bool inRange(T target, T start, T end) {
    return target >= start && target < end;
}

ExtendedIOElement &getIOElementOfPin(pin_t pin) {
    for (auto &el : ExtendedIOElement::getAll())
        if (pin < el.getStart())
            break;
        else if (inRange(pin, el.getStart(), el.getEnd()))
            return el;

    FATAL_ERROR(
        F("The given pin does not correspond to an Extended IO element."),
        0x8888);

    // TODO: why doesn't this give a compilation error?
    // No return statement. On desktop, FATAL_ERROR throws an exception, so
    // I get why that works, but on Arduino, it just calls fatalErrorExit, which
    // is marked 'noreturn'. However, if I remove the 'noreturn' attribute, and
    // have it return immediately, it still compiles, without returning a valid
    // reference.
}

void pinMode(pin_t pin, PinMode_t mode) {
    if (pin == NO_PIN)
        return;
    else if (pin < NUM_DIGITAL_PINS + NUM_ANALOG_INPUTS) {
        ::pinMode(pin, mode);
    } else {
        ExtendedIOElement &el = getIOElementOfPin(pin);
        el.pinMode(pin - el.getStart(), mode);
    }
}
void pinMode(int pin, PinMode_t mode) { pinMode((pin_t)pin, mode); }

void digitalWrite(pin_t pin, PinStatus_t val) {
    if (pin == NO_PIN)
        return;
    else if (pin < NUM_DIGITAL_PINS + NUM_ANALOG_INPUTS) {
        ::digitalWrite(pin, val);
    } else {
        ExtendedIOElement &el = getIOElementOfPin(pin);
        el.digitalWrite(pin - el.getStart(), val);
    }
}
void digitalWrite(int pin, PinStatus_t val) { digitalWrite((pin_t)pin, val); }

int digitalRead(pin_t pin) {
    if (pin == NO_PIN)
        return 0;
    else if (pin < NUM_DIGITAL_PINS + NUM_ANALOG_INPUTS) {
        return ::digitalRead(pin);
    } else {
        ExtendedIOElement &el = getIOElementOfPin(pin);
        return el.digitalRead(pin - el.getStart());
    }
    return 0;
}
int digitalRead(int pin) { return digitalRead((pin_t)pin); }

analog_t analogRead(pin_t pin) {
    if (pin == NO_PIN)
        return 0;
    else if (pin < NUM_DIGITAL_PINS + NUM_ANALOG_INPUTS) {
        return ::analogRead(pin);
    } else {
        ExtendedIOElement &el = getIOElementOfPin(pin);
        return el.analogRead(pin - el.getStart());
    }
    return 0;
}
analog_t analogRead(int pin) { return analogRead((pin_t)pin); }

void analogWrite(pin_t pin, analog_t val) {
<<<<<<< HEAD
    // DEBUGFN(NAMEDVALUE(pin) << '\t' << NAMEDVALUE(val));
=======
>>>>>>> d2f600b6
    if (pin == NO_PIN)
        return;
    else if (pin < NUM_DIGITAL_PINS + NUM_ANALOG_INPUTS) {
#ifndef ESP32
        ::analogWrite(pin, val);
#endif
    } else {
        ExtendedIOElement &el = getIOElementOfPin(pin);
        el.analogWrite(pin - el.getStart(), val);
    }
}
void analogWrite(int pin, analog_t val) { analogWrite((pin_t)pin, val); }
void analogWrite(int pin, int val) { analogWrite((pin_t)pin, (analog_t)val); }
void analogWrite(pin_t pin, int val) { analogWrite(pin, (analog_t)val); }

void pinModeBuffered(pin_t pin, PinMode_t mode) {
    if (pin == NO_PIN)
        return;
    else if (pin < NUM_DIGITAL_PINS + NUM_ANALOG_INPUTS) {
        ::pinMode(pin, mode);
    } else {
        ExtendedIOElement &el = getIOElementOfPin(pin);
        el.pinModeBuffered(pin - el.getStart(), mode);
    }
}
void pinModeBuffered(int pin, PinMode_t mode) {
    pinModeBuffered((pin_t)pin, mode);
}

void digitalWriteBuffered(pin_t pin, PinStatus_t val) {
    if (pin == NO_PIN)
        return;
    else if (pin < NUM_DIGITAL_PINS + NUM_ANALOG_INPUTS) {
        ::digitalWrite(pin, val);
    } else {
        ExtendedIOElement &el = getIOElementOfPin(pin);
        el.digitalWriteBuffered(pin - el.getStart(), val);
    }
}
void digitalWriteBuffered(int pin, PinStatus_t val) {
    digitalWriteBuffered((pin_t)pin, val);
}

int digitalReadBuffered(pin_t pin) {
    if (pin == NO_PIN)
        return 0;
    else if (pin < NUM_DIGITAL_PINS + NUM_ANALOG_INPUTS) {
        return ::digitalRead(pin);
    } else {
        ExtendedIOElement &el = getIOElementOfPin(pin);
        return el.digitalReadBuffered(pin - el.getStart());
    }
    return 0;
}
int digitalReadBuffered(int pin) { return digitalReadBuffered((pin_t)pin); }

analog_t analogReadBuffered(pin_t pin) {
    if (pin == NO_PIN)
        return 0;
    else if (pin < NUM_DIGITAL_PINS + NUM_ANALOG_INPUTS) {
        return ::analogRead(pin);
    } else {
        ExtendedIOElement &el = getIOElementOfPin(pin);
        return el.analogReadBuffered(pin - el.getStart());
    }
    return 0;
}
analog_t analogReadBuffered(int pin) { return analogReadBuffered((pin_t)pin); }

void analogWriteBuffered(pin_t pin, analog_t val) {
    if (pin == NO_PIN)
        return;
    else if (pin < NUM_DIGITAL_PINS + NUM_ANALOG_INPUTS) {
#ifndef ESP32
        ::analogWrite(pin, val);
#endif
    } else {
        ExtendedIOElement &el = getIOElementOfPin(pin);
        el.analogWriteBuffered(pin - el.getStart(), val);
    }
}
void analogWriteBuffered(int pin, analog_t val) {
    analogWriteBuffered((pin_t)pin, val);
}
void analogWriteBuffered(int pin, int val) {
    analogWriteBuffered((pin_t)pin, (analog_t)val);
}
void analogWriteBuffered(pin_t pin, int val) {
    analogWriteBuffered(pin, (analog_t)val);
}

void shiftOut(pin_t dataPin, pin_t clockPin, BitOrder_t bitOrder, uint8_t val) {
    uint8_t i;

    for (i = 0; i < 8; i++) {
        if (bitOrder == LSBFIRST)
            digitalWrite(dataPin, (val & (1 << i)) ? HIGH : LOW);
        else
            digitalWrite(dataPin, (val & (1 << (7 - i))) ? HIGH : LOW);

        digitalWrite(clockPin, HIGH);
        digitalWrite(clockPin, LOW);
    }
}
void shiftOut(int dataPin, int clockPin, BitOrder_t bitOrder, uint8_t val) {
    shiftOut((pin_t)dataPin, (pin_t)clockPin, bitOrder, val);
}

} // namespace ExtIO

END_AH_NAMESPACE

AH_DIAGNOSTIC_POP()<|MERGE_RESOLUTION|>--- conflicted
+++ resolved
@@ -84,10 +84,6 @@
 analog_t analogRead(int pin) { return analogRead((pin_t)pin); }
 
 void analogWrite(pin_t pin, analog_t val) {
-<<<<<<< HEAD
-    // DEBUGFN(NAMEDVALUE(pin) << '\t' << NAMEDVALUE(val));
-=======
->>>>>>> d2f600b6
     if (pin == NO_PIN)
         return;
     else if (pin < NUM_DIGITAL_PINS + NUM_ANALOG_INPUTS) {
