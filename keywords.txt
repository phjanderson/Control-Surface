--- conflicted
+++ resolved
@@ -179,7 +179,6 @@
 NoteRange	KEYWORD1
 CCRange	KEYWORD1
 
-<<<<<<< HEAD
 NoteLED	KEYWORD1
 CCLED	KEYWORD1
 KPLED	KEYWORD1
@@ -193,17 +192,6 @@
 NoteRangeLEDsPWM	KEYWORD1
 CCRangeLEDsPWM	KEYWORD1
 KPRangeLEDsPWM	KEYWORD1
-=======
-NoteValueLED	KEYWORD1
-CCValueLED	KEYWORD1
-NoteRangeLEDs	KEYWORD1
-CCRangeLEDs	KEYWORD1
-
-NoteValueLEDPWM	KEYWORD1
-CCValueLEDPWM	KEYWORD1
-NoteRangeLEDsPWM	KEYWORD1
-CCRangeLEDsPWM	KEYWORD1
->>>>>>> ae7aa01d
 
 MAX7219SevenSegmentDisplay	KEYWORD1
 
@@ -270,11 +258,7 @@
 
 onChannelMessage	KEYWORD2
 onSysExMessage	KEYWORD2
-<<<<<<< HEAD
 onRealTimeMessage	KEYWORD2
-=======
-onRealtimeMessage	KEYWORD2
->>>>>>> ae7aa01d
 
 map	KEYWORD2
 invert	KEYWORD2
@@ -898,11 +882,7 @@
 getCN	KEYWORD2
 onChannelMessage	KEYWORD2
 onSysExMessage	KEYWORD2
-<<<<<<< HEAD
 onRealTimeMessage	KEYWORD2
-=======
-onRealtimeMessage	KEYWORD2
->>>>>>> ae7aa01d
 
 MIDIChannelCN	KEYWORD1
 MIDIAddress	KEYWORD1